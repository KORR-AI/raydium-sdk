import { TOKEN_2022_PROGRAM_ID } from '@solana/spl-token';
import {
  Connection, EpochInfo, Keypair, PublicKey, Signer, SystemProgram,
  TransactionInstruction,
} from '@solana/web3.js';
import BN from 'bn.js';
import Decimal from 'decimal.js';

import {
  Base, ComputeBudgetConfig, fetchMultipleMintInfos, getTransferAmountFee,
  GetTransferAmountFee, InnerTransaction, InstructionType,
  MakeInstructionOutType, minExpirationTime, ReturnTypeFetchMultipleMintInfos,
  TokenAccount, TransferAmountFee, TxVersion,
} from '../base';
import { addComputeBudget } from '../base/instrument';
import { getATAAddress } from '../base/pda';
import { ApiAmmV3PoolsItem, ApiAmmV3PoolsItemStatistics } from '../baseInfo';
import {
  getMultipleAccountsInfo, getMultipleAccountsInfoWithCustomFlags, Logger,
  splitTxAndSigners, TOKEN_PROGRAM_ID,
} from '../common';
import {
  Currency, CurrencyAmount, ONE, Percent, Price, Token, TokenAmount, ZERO,
} from '../entity';
import { SPL_ACCOUNT_LAYOUT } from '../spl';

import {
  closePositionInstruction, collectRewardInstruction, createPoolInstruction,
  decreaseLiquidityInstruction, increasePositionFromBaseInstruction,
  increasePositionFromLiquidityInstruction, initRewardInstruction,
  openPositionFromBaseInstruction, openPositionFromLiquidityInstruction,
  setRewardInstruction, swapInstruction,
} from './instrument';
import {
  ObservationInfoLayout, OperationLayout, PoolInfoLayout, PositionInfoLayout,
  TickArrayLayout,
} from './layout';
import { MAX_SQRT_PRICE_X64, MIN_SQRT_PRICE_X64 } from './utils/constants';
import { LiquidityMath, MathUtil, SqrtPriceMath, TickMath } from './utils/math';
import {
  getPdaMetadataKey, getPdaOperationAccount, getPdaPersonalPositionAddress,
  getPdaPoolId, getPdaPoolRewardVaulId, getPdaPoolVaultId,
  getPdaProtocolPositionAddress, getPdaTickArrayAddress,
} from './utils/pda';
import { PoolUtils } from './utils/pool';
import { PositionUtils } from './utils/position';
import { Tick, TickArray, TickUtils } from './utils/tick';
import { FETCH_TICKARRAY_COUNT } from './utils/tickQuery';

const logger = Logger.from("AmmV3");

export interface AmmV3ConfigInfo {
  id: PublicKey;
  index: number;
  protocolFeeRate: number;
  tradeFeeRate: number;
  tickSpacing: number;
  fundFeeRate: number;
  fundOwner: string;
  description: string;
}

export interface AmmV3PoolRewardLayoutInfo {
  rewardState: number;
  openTime: BN;
  endTime: BN;
  lastUpdateTime: BN;
  emissionsPerSecondX64: BN;
  rewardTotalEmissioned: BN;
  rewardClaimed: BN;
  tokenMint: PublicKey;
  tokenVault: PublicKey;
  creator: PublicKey;
  rewardGrowthGlobalX64: BN;
}

export interface AmmV3PoolRewardInfo {
  rewardState: number;
  openTime: BN;
  endTime: BN;
  lastUpdateTime: BN;
  emissionsPerSecondX64: BN;
  rewardTotalEmissioned: BN;
  rewardClaimed: BN;
  tokenProgramId: PublicKey;
  tokenMint: PublicKey;
  tokenVault: PublicKey;
  creator: PublicKey;
  rewardGrowthGlobalX64: BN;
  perSecond: Decimal;
  remainingRewards: undefined | BN
}
export interface AmmV3PoolInfo {
  id: PublicKey,
  mintA: {
    programId: PublicKey,
    mint: PublicKey,
    vault: PublicKey,
    decimals: number
  },
  mintB: {
    programId: PublicKey,
    mint: PublicKey,
    vault: PublicKey,
    decimals: number
  },

  ammConfig: AmmV3ConfigInfo,
  observationId: PublicKey,

  creator: PublicKey,
  programId: PublicKey,
  version: 6,

  tickSpacing: number,
  liquidity: BN,
  sqrtPriceX64: BN,
  currentPrice: Decimal,
  tickCurrent: number,
  observationIndex: number,
  observationUpdateDuration: number,
  feeGrowthGlobalX64A: BN,
  feeGrowthGlobalX64B: BN,
  protocolFeesTokenA: BN,
  protocolFeesTokenB: BN,
  swapInAmountTokenA: BN,
  swapOutAmountTokenB: BN,
  swapInAmountTokenB: BN,
  swapOutAmountTokenA: BN,
  tickArrayBitmap: BN[]

  rewardInfos: AmmV3PoolRewardInfo[]

  day: ApiAmmV3PoolsItemStatistics,
  week: ApiAmmV3PoolsItemStatistics,
  month: ApiAmmV3PoolsItemStatistics,
  tvl: number

  lookupTableAccount: PublicKey

  startTime: number
}
export interface AmmV3PoolPersonalPosition {
  poolId: PublicKey,
  nftMint: PublicKey,

  priceLower: Decimal,
  priceUpper: Decimal,
  amountA: BN,
  amountB: BN
  tickLower: number
  tickUpper: number
  liquidity: BN
  feeGrowthInsideLastX64A: BN
  feeGrowthInsideLastX64B: BN
  tokenFeesOwedA: BN
  tokenFeesOwedB: BN
  rewardInfos: {
    growthInsideLastX64: BN;
    rewardAmountOwed: BN;
    pendingReward: BN
  }[]

  leverage: number
  tokenFeeAmountA: BN,
  tokenFeeAmountB: BN,
}

export interface MintInfo {
  mint: PublicKey,
  decimals: number,
  programId: PublicKey,
}

export interface ReturnTypeGetLiquidityAmountOut {
  liquidity: BN,
  amountSlippageA: GetTransferAmountFee,
  amountSlippageB: GetTransferAmountFee,
  amountA: GetTransferAmountFee,
  amountB: GetTransferAmountFee,
  expirationTime: number | undefined,
}

export interface ReturnTypeGetPriceAndTick {
  tick: number,
  price: Decimal
}
export interface ReturnTypeGetTickPrice {
  tick: number,
  price: Decimal,
  tickSqrtPriceX64: BN
}
export interface ReturnTypeComputeAmountOutFormat {
  realAmountIn: TransferAmountFee,
  amountOut: TransferAmountFee,
  minAmountOut: TransferAmountFee,
  expirationTime: number | undefined,
  currentPrice: Price,
  executionPrice: Price,
  priceImpact: Percent,
  fee: CurrencyAmount,
  remainingAccounts: PublicKey[]
}
export interface ReturnTypeComputeAmountOut {
  realAmountIn: GetTransferAmountFee,
  amountOut: GetTransferAmountFee,
  minAmountOut: GetTransferAmountFee,
  expirationTime: number | undefined,
  currentPrice: Decimal,
  executionPrice: Decimal,
  priceImpact: Percent,
  fee: BN,
  remainingAccounts: PublicKey[]
}
export interface ReturnTypeComputeAmountOutBaseOut {
  amountIn: GetTransferAmountFee,
  maxAmountIn: GetTransferAmountFee,
  realAmountOut: GetTransferAmountFee,
  expirationTime: number | undefined,
  currentPrice: Decimal,
  executionPrice: Decimal,
  priceImpact: Percent,
  fee: BN,
  remainingAccounts: PublicKey[]
}
export interface ReturnTypeFetchMultiplePoolInfos {
  [id: string]: {
    state: AmmV3PoolInfo;
    positionAccount?: AmmV3PoolPersonalPosition[] | undefined;
  };
}
export interface ReturnTypeFetchMultiplePoolTickArrays { [poolId: string]: { [key: string]: TickArray } }

export class AmmV3 extends Base {
  static makeMockPoolInfo({
    programId,
    mint1,
    mint2,
    ammConfig,
    createPoolInstructionSimpleAddress,
    initialPrice,
    startTime,
    owner
  }: {
    programId: PublicKey,
    mint1: MintInfo,
    mint2: MintInfo,
    ammConfig: AmmV3ConfigInfo,

    createPoolInstructionSimpleAddress: {
      observationId: PublicKey,
      poolId: PublicKey,
      mintAVault: PublicKey,
      mintBVault: PublicKey,
      mintA: PublicKey,
      mintB: PublicKey
      mintProgramIdA: PublicKey,
      mintProgramIdB: PublicKey
    },
    initialPrice: Decimal,
    startTime: BN,
    owner: PublicKey,
  }): AmmV3PoolInfo {
    // eslint-disable-next-line @typescript-eslint/ban-ts-comment
    // @ts-ignore
    const [mintA, mintB, initPrice] = mint1.mint._bn.gt(mint2.mint._bn) ? [mint2, mint1, (new Decimal(1)).div(initialPrice)] : [mint1, mint2, initialPrice];

    const initialPriceX64 = SqrtPriceMath.priceToSqrtPriceX64(initPrice, mintA.decimals, mintB.decimals);

    return {
      id: createPoolInstructionSimpleAddress.poolId,
      mintA: {
        programId: createPoolInstructionSimpleAddress.mintProgramIdA,
        mint: createPoolInstructionSimpleAddress.mintA,
        vault: createPoolInstructionSimpleAddress.mintAVault,
        decimals: mintA.decimals
      },
      mintB: {
        programId: createPoolInstructionSimpleAddress.mintProgramIdB,
        mint: createPoolInstructionSimpleAddress.mintB,
        vault: createPoolInstructionSimpleAddress.mintBVault,
        decimals: mintB.decimals
      },

      ammConfig,
      observationId: createPoolInstructionSimpleAddress.observationId,

      creator: owner,
      programId,
      version: 6,

      tickSpacing: ammConfig.tickSpacing,
      liquidity: ZERO,
      sqrtPriceX64: initialPriceX64,
      currentPrice: initPrice,
      tickCurrent: 0,
      observationIndex: 0,
      observationUpdateDuration: 0,
      feeGrowthGlobalX64A: ZERO,
      feeGrowthGlobalX64B: ZERO,
      protocolFeesTokenA: ZERO,
      protocolFeesTokenB: ZERO,
      swapInAmountTokenA: ZERO,
      swapOutAmountTokenB: ZERO,
      swapInAmountTokenB: ZERO,
      swapOutAmountTokenA: ZERO,
      tickArrayBitmap: [],

      rewardInfos: [],

      day: { volume: 0, volumeFee: 0, feeA: 0, feeB: 0, feeApr: 0, rewardApr: { A: 0, B: 0, C: 0 }, apr: 0, priceMax: 0, priceMin: 0 },
      week: { volume: 0, volumeFee: 0, feeA: 0, feeB: 0, feeApr: 0, rewardApr: { A: 0, B: 0, C: 0 }, apr: 0, priceMax: 0, priceMin: 0 },
      month: { volume: 0, volumeFee: 0, feeA: 0, feeB: 0, feeApr: 0, rewardApr: { A: 0, B: 0, C: 0 }, apr: 0, priceMax: 0, priceMin: 0 },
      tvl: 0,

      lookupTableAccount: PublicKey.default,

      startTime: startTime.toNumber(),
    }
  }

  // transaction
  static async makeCreatePoolInstructionSimple({
    connection,
    programId,
    owner,
    mint1,
    mint2,
    ammConfig,
    initialPrice,
    startTime,
    computeBudgetConfig
  }: {
    connection: Connection,
    programId: PublicKey,
    owner: PublicKey,
    mint1: MintInfo,
    mint2: MintInfo,
    ammConfig: AmmV3ConfigInfo,
    initialPrice: Decimal,
    startTime: BN,
    computeBudgetConfig?: ComputeBudgetConfig
  }) {
    const { instructions, instructionTypes } = computeBudgetConfig ? addComputeBudget(computeBudgetConfig).innerTransaction : { instructions: [], instructionTypes: [] }

    // eslint-disable-next-line @typescript-eslint/ban-ts-comment
    // @ts-ignore
    const [mintA, mintB, initPrice] = mint1.mint._bn.gt(mint2.mint._bn) ? [mint2, mint1, (new Decimal(1)).div(initialPrice)] : [mint1, mint2, initialPrice];

    const initialPriceX64 = SqrtPriceMath.priceToSqrtPriceX64(initPrice, mintA.decimals, mintB.decimals);

    const makeCreatePoolInstructions = await this.makeCreatePoolInstructions({
      connection,
      programId,
      owner,
      mintA,
      mintB,
      ammConfigId: ammConfig.id,
      initialPriceX64,
      startTime
    })

    return {
      address: { ...makeCreatePoolInstructions.address, mintA: mintA.mint, mintB: mintB.mint, mintProgramIdA: mintA.programId, mintProgramIdB: mintB.programId },
      innerTransactions: [{
        instructions: [...instructions, ...makeCreatePoolInstructions.innerTransaction.instructions],
        signers: makeCreatePoolInstructions.innerTransaction.signers,
        instructionTypes: [...instructionTypes, ...makeCreatePoolInstructions.innerTransaction.instructionTypes],
        supportedVersion: makeCreatePoolInstructions.innerTransaction.supportedVersion
      }]
    }
  }

  static async makeOpenPositionFromLiquidityInstructionSimple(
    { connection, poolInfo, ownerInfo, amountMaxA, amountMaxB, tickLower, tickUpper, liquidity, associatedOnly = true, checkCreateATAOwner = false, computeBudgetConfig }: {
      connection: Connection,
      poolInfo: AmmV3PoolInfo,

      ownerInfo: {
        feePayer: PublicKey,
        wallet: PublicKey,
        tokenAccounts: TokenAccount[],
        useSOLBalance?: boolean  // if has WSOL mint (default: true)
      },

      amountMaxA: BN,
      amountMaxB: BN,

      tickLower: number,
      tickUpper: number,

      liquidity: BN,
      slippage: number
      associatedOnly?: boolean,
      checkCreateATAOwner?: boolean,
      computeBudgetConfig?: ComputeBudgetConfig,
    }) {
    const { instructions, instructionTypes } = computeBudgetConfig ? addComputeBudget(computeBudgetConfig).innerTransaction : { instructions: [], instructionTypes: [] }
    const frontInstructions: TransactionInstruction[] = [];
    const endInstructions: TransactionInstruction[] = [];
    const frontInstructionsType: InstructionType[] = [];
    const endInstructionsType: InstructionType[] = [];

    const signers: Signer[] = []

    const mintAUseSOLBalance = ownerInfo.useSOLBalance && poolInfo.mintA.mint.equals(Token.WSOL.mint)
    const mintBUseSOLBalance = ownerInfo.useSOLBalance && poolInfo.mintB.mint.equals(Token.WSOL.mint)
    const ownerTokenAccountA = await this._selectOrCreateTokenAccount({
      programId: poolInfo.mintA.programId,
      mint: poolInfo.mintA.mint,
      tokenAccounts: mintAUseSOLBalance ? [] : ownerInfo.tokenAccounts,
      owner: ownerInfo.wallet,

      createInfo: mintAUseSOLBalance ? {
        connection,
        payer: ownerInfo.feePayer,
        amount: amountMaxA,

        frontInstructions,
        endInstructions,
        frontInstructionsType,
        endInstructionsType,
        signers
      } : undefined,

      associatedOnly: mintAUseSOLBalance ? false : associatedOnly,
      checkCreateATAOwner,
    })

    const ownerTokenAccountB = await this._selectOrCreateTokenAccount({
      programId: poolInfo.mintB.programId,
      mint: poolInfo.mintB.mint,
      tokenAccounts: mintBUseSOLBalance ? [] : ownerInfo.tokenAccounts,
      owner: ownerInfo.wallet,

      createInfo: mintBUseSOLBalance ? {
        connection,
        payer: ownerInfo.feePayer,
        amount: amountMaxB,

        frontInstructions,
        endInstructions,
        frontInstructionsType,
        endInstructionsType,
        signers
      } : undefined,

      associatedOnly: mintBUseSOLBalance ? false : associatedOnly,
      checkCreateATAOwner,
    })

    logger.assertArgument(
      ownerTokenAccountA !== undefined && ownerTokenAccountB !== undefined,
      "cannot found target token accounts",
      "tokenAccounts",
      ownerInfo.tokenAccounts,
    );

    const makeOpenPositionInstructions = this.makeOpenPositionFromLiquidityInstructions({
      poolInfo,
      ownerInfo: {
        ...ownerInfo,
        tokenAccountA: ownerTokenAccountA,
        tokenAccountB: ownerTokenAccountB
      },
      tickLower,
      tickUpper,
      liquidity,
      amountMaxA,
      amountMaxB,
    })

    return {
      address: makeOpenPositionInstructions.address,
      innerTransactions: [
        {
          instructions: [...instructions, ...frontInstructions, ...makeOpenPositionInstructions.innerTransaction.instructions, ...endInstructions],
          signers: [...signers, ...makeOpenPositionInstructions.innerTransaction.signers],
          lookupTableAddress: makeOpenPositionInstructions.innerTransaction.lookupTableAddress,
          instructionTypes: [...instructionTypes, ...frontInstructionsType, ...makeOpenPositionInstructions.innerTransaction.instructionTypes, ...endInstructionsType],
          supportedVersion: makeOpenPositionInstructions.innerTransaction.supportedVersion
        }
      ]
    }
  }

  static async makeOpenPositionFromBaseInstructionSimple(
    { connection, poolInfo, ownerInfo, tickLower, tickUpper, base, baseAmount, otherAmountMax, associatedOnly = true, checkCreateATAOwner = false, computeBudgetConfig }: {
      connection: Connection,
      poolInfo: AmmV3PoolInfo,

      ownerInfo: {
        feePayer: PublicKey,
        wallet: PublicKey,
        tokenAccounts: TokenAccount[],
        useSOLBalance?: boolean  // if has WSOL mint (default: true)
      },
      
      tickLower: number,
      tickUpper: number,

      base: 'MintA' | 'MintB',
      baseAmount: BN,
      otherAmountMax: BN,

      associatedOnly?: boolean,
      checkCreateATAOwner?: boolean,
      computeBudgetConfig?: ComputeBudgetConfig,
    }) {
    const { instructions, instructionTypes } = computeBudgetConfig ? addComputeBudget(computeBudgetConfig).innerTransaction : { instructions: [], instructionTypes: [] }
    const frontInstructions: TransactionInstruction[] = [];
    const endInstructions: TransactionInstruction[] = [];
    const frontInstructionsType: InstructionType[] = [];
    const endInstructionsType: InstructionType[] = [];

    const signers: Signer[] = []

    const mintAUseSOLBalance = ownerInfo.useSOLBalance && poolInfo.mintA.mint.equals(Token.WSOL.mint)
    const mintBUseSOLBalance = ownerInfo.useSOLBalance && poolInfo.mintB.mint.equals(Token.WSOL.mint)
    const ownerTokenAccountA = await this._selectOrCreateTokenAccount({
      programId: poolInfo.mintA.programId,
      mint: poolInfo.mintA.mint,
      tokenAccounts: mintAUseSOLBalance ? [] : ownerInfo.tokenAccounts,
      owner: ownerInfo.wallet,

      createInfo: mintAUseSOLBalance ? {
        connection,
        payer: ownerInfo.feePayer,
        amount: base === 'MintA'? baseAmount : otherAmountMax,

        frontInstructions,
        endInstructions,
        frontInstructionsType,
        endInstructionsType,
        signers
      } : undefined,

      associatedOnly: mintAUseSOLBalance ? false : associatedOnly,
      checkCreateATAOwner,
    })

    const ownerTokenAccountB = await this._selectOrCreateTokenAccount({
      programId: poolInfo.mintB.programId,
      mint: poolInfo.mintB.mint,
      tokenAccounts: mintBUseSOLBalance ? [] : ownerInfo.tokenAccounts,
      owner: ownerInfo.wallet,

      createInfo: mintBUseSOLBalance ? {
        connection,
        payer: ownerInfo.feePayer,
        amount: base === 'MintA'? otherAmountMax : baseAmount,

        frontInstructions,
        endInstructions,
        frontInstructionsType,
        endInstructionsType,
        signers
      } : undefined,

      associatedOnly: mintBUseSOLBalance ? false : associatedOnly,
      checkCreateATAOwner,
    })

    logger.assertArgument(
      ownerTokenAccountA !== undefined && ownerTokenAccountB !== undefined,
      "cannot found target token accounts",
      "tokenAccounts",
      ownerInfo.tokenAccounts,
    );

    const makeOpenPositionInstructions = this.makeOpenPositionFromBaseInstructions({
      poolInfo,
      ownerInfo: {
        ...ownerInfo,
        tokenAccountA: ownerTokenAccountA,
        tokenAccountB: ownerTokenAccountB
      },
      tickLower,
      tickUpper,

      base,
      baseAmount,
      otherAmountMax,
    })

    return {
      address: makeOpenPositionInstructions.address,
      innerTransactions: [
        {
          instructions: [...instructions, ...frontInstructions, ...makeOpenPositionInstructions.innerTransaction.instructions, ...endInstructions],
          signers: [...signers, ...makeOpenPositionInstructions.innerTransaction.signers],
          lookupTableAddress: makeOpenPositionInstructions.innerTransaction.lookupTableAddress,
          instructionTypes: [...instructionTypes, ...frontInstructionsType, ...makeOpenPositionInstructions.innerTransaction.instructionTypes, ...endInstructionsType],
          supportedVersion: makeOpenPositionInstructions.innerTransaction.supportedVersion
        }
      ]
    }
  }

  static async makeIncreasePositionFromLiquidityInstructionSimple({
    connection, poolInfo, ownerPosition, ownerInfo, amountMaxA, amountMaxB, liquidity, associatedOnly = true, checkCreateATAOwner = false, computeBudgetConfig
  }: {
    connection: Connection
    poolInfo: AmmV3PoolInfo,
    ownerPosition: AmmV3PoolPersonalPosition,
    ownerInfo: {
      feePayer: PublicKey,
      wallet: PublicKey,
      tokenAccounts: TokenAccount[],
      useSOLBalance?: boolean  // if has WSOL mint
    },

    amountMaxA: BN,
    amountMaxB: BN,

    liquidity: BN,
    associatedOnly?: boolean,
    checkCreateATAOwner?: boolean,
    computeBudgetConfig?: ComputeBudgetConfig,
  }) {
    const { instructions, instructionTypes } = computeBudgetConfig ? addComputeBudget(computeBudgetConfig).innerTransaction : { instructions: [], instructionTypes: [] }
    const frontInstructions: TransactionInstruction[] = [];
    const endInstructions: TransactionInstruction[] = [];
    const frontInstructionsType: InstructionType[] = [];
    const endInstructionsType: InstructionType[] = [];

    const signers: Signer[] = []

    const mintAUseSOLBalance = ownerInfo.useSOLBalance && poolInfo.mintA.mint.equals(Token.WSOL.mint)
    const mintBUseSOLBalance = ownerInfo.useSOLBalance && poolInfo.mintB.mint.equals(Token.WSOL.mint)
    const ownerTokenAccountA = await this._selectOrCreateTokenAccount({
      programId: poolInfo.mintA.programId,
      mint: poolInfo.mintA.mint,
      tokenAccounts: mintAUseSOLBalance ? [] : ownerInfo.tokenAccounts,
      owner: ownerInfo.wallet,

      createInfo: mintAUseSOLBalance ? {
        connection,
        payer: ownerInfo.feePayer,
        amount: amountMaxA,

        frontInstructions,
        endInstructions,
        frontInstructionsType,
        endInstructionsType,
        signers
      } : undefined,

      associatedOnly: mintAUseSOLBalance ? false : associatedOnly,
      checkCreateATAOwner,
    })

    const ownerTokenAccountB = await this._selectOrCreateTokenAccount({
      programId: poolInfo.mintB.programId,
      mint: poolInfo.mintB.mint,
      tokenAccounts: mintBUseSOLBalance ? [] : ownerInfo.tokenAccounts,
      owner: ownerInfo.wallet,

      createInfo: mintBUseSOLBalance ? {
        connection,
        payer: ownerInfo.feePayer,
        amount: amountMaxB,

        frontInstructions,
        endInstructions,
        frontInstructionsType,
        endInstructionsType,
        signers
      } : undefined,

      associatedOnly: mintBUseSOLBalance ? false : associatedOnly,
      checkCreateATAOwner,
    })

    logger.assertArgument(
      !!ownerTokenAccountA || !!ownerTokenAccountB,
      "cannot found target token accounts",
      "tokenAccounts",
      ownerInfo.tokenAccounts,
    );

    const makeIncreaseLiquidityInstructions = this.makeIncreasePositionFromLiquidityInstructions({
      poolInfo,
      ownerPosition,
      ownerInfo: {
        wallet: ownerInfo.wallet,
        tokenAccountA: ownerTokenAccountA,
        tokenAccountB: ownerTokenAccountB
      },
      liquidity,
      amountMaxA,
      amountMaxB,
    })

    return {
      address: makeIncreaseLiquidityInstructions.address,
      innerTransactions: [
        {
          instructions: [...instructions, ...frontInstructions, ...makeIncreaseLiquidityInstructions.innerTransaction.instructions, ...endInstructions],
          signers: [...signers, ...makeIncreaseLiquidityInstructions.innerTransaction.signers],
          lookupTableAddress: makeIncreaseLiquidityInstructions.innerTransaction.lookupTableAddress,
          instructionTypes: [...instructionTypes, ...frontInstructionsType, ...makeIncreaseLiquidityInstructions.innerTransaction.instructionTypes, ...endInstructionsType],
          supportedVersion: makeIncreaseLiquidityInstructions.innerTransaction.supportedVersion
        }
      ]
    }
  }

  static async makeIncreasePositionFromBaseInstructionSimple({
    connection, poolInfo, ownerPosition, ownerInfo, base, baseAmount, otherAmountMax, associatedOnly = true, checkCreateATAOwner = false, computeBudgetConfig
  }: {
    connection: Connection
    poolInfo: AmmV3PoolInfo,
    ownerPosition: AmmV3PoolPersonalPosition,
    ownerInfo: {
      feePayer: PublicKey,
      wallet: PublicKey,
      tokenAccounts: TokenAccount[],
      useSOLBalance?: boolean  // if has WSOL mint
    },

    base: 'MintA' | 'MintB',
    baseAmount: BN,
    otherAmountMax: BN,

    associatedOnly?: boolean,
    checkCreateATAOwner?: boolean,
    computeBudgetConfig?: ComputeBudgetConfig,
  }) {
    const { instructions, instructionTypes } = computeBudgetConfig ? addComputeBudget(computeBudgetConfig).innerTransaction : { instructions: [], instructionTypes: [] }
    const frontInstructions: TransactionInstruction[] = [];
    const endInstructions: TransactionInstruction[] = [];
    const frontInstructionsType: InstructionType[] = [];
    const endInstructionsType: InstructionType[] = [];

    const signers: Signer[] = []

    const mintAUseSOLBalance = ownerInfo.useSOLBalance && poolInfo.mintA.mint.equals(Token.WSOL.mint)
    const mintBUseSOLBalance = ownerInfo.useSOLBalance && poolInfo.mintB.mint.equals(Token.WSOL.mint)
    const ownerTokenAccountA = await this._selectOrCreateTokenAccount({
      programId: poolInfo.mintA.programId,
      mint: poolInfo.mintA.mint,
      tokenAccounts: mintAUseSOLBalance ? [] : ownerInfo.tokenAccounts,
      owner: ownerInfo.wallet,

      createInfo: mintAUseSOLBalance ? {
        connection,
        payer: ownerInfo.feePayer,
        amount: base === 'MintA'? baseAmount : otherAmountMax,

        frontInstructions,
        endInstructions,
        frontInstructionsType,
        endInstructionsType,
        signers
      } : undefined,

      associatedOnly: mintAUseSOLBalance ? false : associatedOnly,
      checkCreateATAOwner,
    })

    const ownerTokenAccountB = await this._selectOrCreateTokenAccount({
      programId: poolInfo.mintB.programId,
      mint: poolInfo.mintB.mint,
      tokenAccounts: mintBUseSOLBalance ? [] : ownerInfo.tokenAccounts,
      owner: ownerInfo.wallet,

      createInfo: mintBUseSOLBalance ? {
        connection,
        payer: ownerInfo.feePayer,
        amount: base === 'MintA'? otherAmountMax : baseAmount,

        frontInstructions,
        endInstructions,
        frontInstructionsType,
        endInstructionsType,
        signers
      } : undefined,

      associatedOnly: mintBUseSOLBalance ? false : associatedOnly,
      checkCreateATAOwner,
    })

    logger.assertArgument(
      !!ownerTokenAccountA || !!ownerTokenAccountB,
      "cannot found target token accounts",
      "tokenAccounts",
      ownerInfo.tokenAccounts,
    );

    const makeIncreaseLiquidityInstructions = this.makeIncreasePositionFromBaseInstructions({
      poolInfo,
      ownerPosition,
      ownerInfo: {
        wallet: ownerInfo.wallet,
        tokenAccountA: ownerTokenAccountA,
        tokenAccountB: ownerTokenAccountB
      },

      base,
      baseAmount,
      otherAmountMax,
    })

    return {
      address: makeIncreaseLiquidityInstructions.address,
      innerTransactions: [
        {
          instructions: [...instructions, ...frontInstructions, ...makeIncreaseLiquidityInstructions.innerTransaction.instructions, ...endInstructions],
          signers: [...signers, ...makeIncreaseLiquidityInstructions.innerTransaction.signers],
          lookupTableAddress: makeIncreaseLiquidityInstructions.innerTransaction.lookupTableAddress,
          instructionTypes: [...instructionTypes, ...frontInstructionsType, ...makeIncreaseLiquidityInstructions.innerTransaction.instructionTypes, ...endInstructionsType],
          supportedVersion: makeIncreaseLiquidityInstructions.innerTransaction.supportedVersion
        }
      ]
    }
  }

  static async makeDecreaseLiquidityInstructionSimple({
    connection, poolInfo, ownerPosition, ownerInfo, liquidity, amountMinA, amountMinB, associatedOnly = true, checkCreateATAOwner = false, computeBudgetConfig
  }: {
    connection: Connection
    poolInfo: AmmV3PoolInfo,
    ownerPosition: AmmV3PoolPersonalPosition,
    ownerInfo: {
      feePayer: PublicKey,
      wallet: PublicKey,
      tokenAccounts: TokenAccount[],
      useSOLBalance?: boolean  // if has WSOL mint
      closePosition?: boolean
    },

    liquidity: BN,
    amountMinA: BN,
    amountMinB: BN,

    associatedOnly?: boolean
    checkCreateATAOwner?: boolean
    computeBudgetConfig?: ComputeBudgetConfig
  }) {
    const { instructions, instructionTypes } = computeBudgetConfig ? addComputeBudget(computeBudgetConfig).innerTransaction : { instructions: [], instructionTypes: [] }
    const frontInstructions: TransactionInstruction[] = [];
    const endInstructions: TransactionInstruction[] = [];
    const frontInstructionsType: InstructionType[] = [];
    const endInstructionsType: InstructionType[] = [];
    const signers: Signer[] = []

    const mintAUseSOLBalance = ownerInfo.useSOLBalance && poolInfo.mintA.mint.equals(Token.WSOL.mint)
    const mintBUseSOLBalance = ownerInfo.useSOLBalance && poolInfo.mintB.mint.equals(Token.WSOL.mint)

    const ownerTokenAccountA = await this._selectOrCreateTokenAccount({
      programId: poolInfo.mintA.programId,
      mint: poolInfo.mintA.mint,
      tokenAccounts: mintAUseSOLBalance ? [] : ownerInfo.tokenAccounts,
      owner: ownerInfo.wallet,

      createInfo: {
        connection,
        payer: ownerInfo.feePayer,
        amount: 0,

        frontInstructions,
        frontInstructionsType,
        endInstructions: mintAUseSOLBalance ? endInstructions : [],
        endInstructionsType: mintAUseSOLBalance ? endInstructionsType : [],
        signers
      },

      associatedOnly: mintAUseSOLBalance ? false : associatedOnly,
      checkCreateATAOwner,
    })

    const ownerTokenAccountB = await this._selectOrCreateTokenAccount({
      programId: poolInfo.mintB.programId,
      mint: poolInfo.mintB.mint,
      tokenAccounts: mintBUseSOLBalance ? [] : ownerInfo.tokenAccounts,
      owner: ownerInfo.wallet,

      createInfo: {
        connection,
        payer: ownerInfo.feePayer,
        amount: 0,

        frontInstructions,
        frontInstructionsType,
        endInstructions: mintBUseSOLBalance ? endInstructions : [],
        endInstructionsType: mintBUseSOLBalance ? endInstructionsType : [],
        signers
      },

      associatedOnly: mintBUseSOLBalance ? false : associatedOnly,
      checkCreateATAOwner,
    })

    const rewardAccounts: PublicKey[] = []
    for (const itemReward of poolInfo.rewardInfos) {
      const rewardUseSOLBalance = ownerInfo.useSOLBalance && itemReward.tokenMint.equals(Token.WSOL.mint)

      const ownerRewardAccount = await this._selectOrCreateTokenAccount({
        programId: itemReward.tokenProgramId,
        mint: itemReward.tokenMint,
        tokenAccounts: rewardUseSOLBalance ? [] : ownerInfo.tokenAccounts,
        owner: ownerInfo.wallet,

        createInfo: {
          connection,
          payer: ownerInfo.feePayer,
          amount: 0,

          frontInstructions,
          frontInstructionsType,
          endInstructions: rewardUseSOLBalance ? endInstructions : [],
          endInstructionsType: rewardUseSOLBalance ? endInstructionsType : [],
          signers
        },

        associatedOnly: rewardUseSOLBalance ? false : associatedOnly,
        checkCreateATAOwner,
      })
      rewardAccounts.push(ownerRewardAccount)
    }

    logger.assertArgument(
      !!ownerTokenAccountA || !!ownerTokenAccountB,
      "cannot found target token accounts",
      "tokenAccounts",
      ownerInfo.tokenAccounts,
    );

    const makeDecreaseLiquidityInstructions = this.makeDecreaseLiquidityInstructions({
      poolInfo,
      ownerPosition,
      ownerInfo: {
        wallet: ownerInfo.wallet,
        tokenAccountA: ownerTokenAccountA,
        tokenAccountB: ownerTokenAccountB,
        rewardAccounts
      },
      liquidity,
      amountMinA,
      amountMinB,
    })

    const makeClosePositionInstructions: MakeInstructionOutType = ownerInfo.closePosition ? this.makeClosePositionInstructions({
      poolInfo, ownerInfo, ownerPosition
    }) : { address: {}, innerTransaction: { instructions: [], signers: [], instructionTypes: [], supportedVersion: [] } }

    return {
      address: makeDecreaseLiquidityInstructions.address,
      innerTransactions: [
        {
          instructions: [...instructions, ...frontInstructions, ...makeDecreaseLiquidityInstructions.innerTransaction.instructions, ...endInstructions, ...makeClosePositionInstructions.innerTransaction.instructions],
          signers: [...signers, ...makeDecreaseLiquidityInstructions.innerTransaction.signers],
          lookupTableAddress: makeDecreaseLiquidityInstructions.innerTransaction.lookupTableAddress,
          instructionTypes: [...instructionTypes, ...frontInstructionsType, ...makeDecreaseLiquidityInstructions.innerTransaction.instructionTypes, ...endInstructionsType, ...makeClosePositionInstructions.innerTransaction.instructionTypes],
          supportedVersion: makeDecreaseLiquidityInstructions.innerTransaction.supportedVersion
        }
      ]
    }
  }

  static async makeSwapBaseInInstructionSimple({
    connection,
    poolInfo,
    ownerInfo,

    inputMint,
    amountIn,
    amountOutMin,
    priceLimit,

    remainingAccounts,
    associatedOnly = true,
    checkCreateATAOwner = false,
    computeBudgetConfig
  }: {
    connection: Connection
    poolInfo: AmmV3PoolInfo,
    ownerInfo: {
      feePayer: PublicKey,
      wallet: PublicKey,
      tokenAccounts: TokenAccount[],
      useSOLBalance?: boolean  // if has WSOL mint
    },

    inputMint: PublicKey,
    amountIn: BN,
    amountOutMin: BN,
    priceLimit?: Decimal

    remainingAccounts: PublicKey[]
    associatedOnly?: boolean
    checkCreateATAOwner?: boolean
    computeBudgetConfig?: ComputeBudgetConfig
  }) {
    const { instructions, instructionTypes } = computeBudgetConfig ? addComputeBudget(computeBudgetConfig).innerTransaction : { instructions: [], instructionTypes: [] }
    const frontInstructions: TransactionInstruction[] = [];
    const endInstructions: TransactionInstruction[] = [];
    const frontInstructionsType: InstructionType[] = [];
    const endInstructionsType: InstructionType[] = [];

    const signers: Signer[] = []

    let sqrtPriceLimitX64: BN;
    if (!priceLimit || priceLimit.equals(new Decimal(0))) {
      sqrtPriceLimitX64 = inputMint.equals(poolInfo.mintA.mint)
        ? MIN_SQRT_PRICE_X64.add(ONE)
        : MAX_SQRT_PRICE_X64.sub(ONE);
    } else {
      sqrtPriceLimitX64 = SqrtPriceMath.priceToSqrtPriceX64(
        priceLimit,
        poolInfo.mintA.decimals,
        poolInfo.mintB.decimals
      );
    }

    const isInputMintA = poolInfo.mintA.mint.equals(inputMint)

    const mintAUseSOLBalance = ownerInfo.useSOLBalance && poolInfo.mintA.mint.equals(Token.WSOL.mint)
    const mintBUseSOLBalance = ownerInfo.useSOLBalance && poolInfo.mintB.mint.equals(Token.WSOL.mint)
    const ownerTokenAccountA = await this._selectOrCreateTokenAccount({
      programId: poolInfo.mintA.programId,
      mint: poolInfo.mintA.mint,
      tokenAccounts: mintAUseSOLBalance ? [] : ownerInfo.tokenAccounts,
      owner: ownerInfo.wallet,

      createInfo: mintAUseSOLBalance || !isInputMintA ? {
        connection,
        payer: ownerInfo.feePayer,
        amount: isInputMintA ? amountIn : 0,

        frontInstructions,
        endInstructions,
        frontInstructionsType,
        endInstructionsType,
        signers
      } : undefined,

      associatedOnly: mintAUseSOLBalance ? false : associatedOnly,
      checkCreateATAOwner,
    })

    const ownerTokenAccountB = await this._selectOrCreateTokenAccount({
      programId: poolInfo.mintB.programId,
      mint: poolInfo.mintB.mint,
      tokenAccounts: mintBUseSOLBalance ? [] : ownerInfo.tokenAccounts,
      owner: ownerInfo.wallet,

      createInfo: mintBUseSOLBalance || isInputMintA ? {
        connection,
        payer: ownerInfo.feePayer,
        amount: isInputMintA ? 0 : amountIn,

        frontInstructions,
        endInstructions,
        frontInstructionsType,
        endInstructionsType,
        signers
      } : undefined,

      associatedOnly: mintBUseSOLBalance ? false : associatedOnly,
      checkCreateATAOwner,
    })

    logger.assertArgument(
      !!ownerTokenAccountA || !!ownerTokenAccountB,
      "cannot found target token accounts",
      "tokenAccounts",
      ownerInfo.tokenAccounts,
    );

    const makeSwapBaseInInstructions = this.makeSwapBaseInInstructions({
      poolInfo,
      ownerInfo: {
        wallet: ownerInfo.wallet,
        tokenAccountA: ownerTokenAccountA,
        tokenAccountB: ownerTokenAccountB
      },

      inputMint,

      amountIn,
      amountOutMin,
      sqrtPriceLimitX64,

      remainingAccounts,
    })

    return {
      address: makeSwapBaseInInstructions.address,
      innerTransactions: [
        {
          instructions: [...instructions, ...frontInstructions, ...makeSwapBaseInInstructions.innerTransaction.instructions, ...endInstructions],
          signers: [...signers, ...makeSwapBaseInInstructions.innerTransaction.signers],
          lookupTableAddress: makeSwapBaseInInstructions.innerTransaction.lookupTableAddress,
          instructionTypes: [...instructionTypes, ...frontInstructionsType, ...makeSwapBaseInInstructions.innerTransaction.instructionTypes, ...endInstructionsType],
          supportedVersion: makeSwapBaseInInstructions.innerTransaction.supportedVersion
        }
      ]
    }
  }

  static async makeSwapBaseOutInstructionSimple({
    connection,
    poolInfo,
    ownerInfo,

    outputMint,
    amountOut,
    amountInMax,
    priceLimit,

    remainingAccounts,
    associatedOnly = true,
    checkCreateATAOwner = false,
    computeBudgetConfig
  }: {
    connection: Connection
    poolInfo: AmmV3PoolInfo,
    ownerInfo: {
      feePayer: PublicKey,
      wallet: PublicKey,
      tokenAccounts: TokenAccount[],
      useSOLBalance?: boolean  // if has WSOL mint
    },

    outputMint: PublicKey,
    amountOut: BN,
    amountInMax: BN,
    priceLimit?: Decimal

    remainingAccounts: PublicKey[]
    associatedOnly?: boolean
    checkCreateATAOwner?: boolean
    computeBudgetConfig?: ComputeBudgetConfig
  }) {
    const { instructions, instructionTypes } = computeBudgetConfig ? addComputeBudget(computeBudgetConfig).innerTransaction : { instructions: [], instructionTypes: [] }
    const frontInstructions: TransactionInstruction[] = [];
    const endInstructions: TransactionInstruction[] = [];
    const frontInstructionsType: InstructionType[] = [];
    const endInstructionsType: InstructionType[] = [];

    const signers: Signer[] = []

    let sqrtPriceLimitX64: BN;
    if (!priceLimit || priceLimit.equals(new Decimal(0))) {
      sqrtPriceLimitX64 = outputMint.equals(poolInfo.mintB.mint)
        ? MIN_SQRT_PRICE_X64.add(ONE)
        : MAX_SQRT_PRICE_X64.sub(ONE);
    } else {
      sqrtPriceLimitX64 = SqrtPriceMath.priceToSqrtPriceX64(
        priceLimit,
        poolInfo.mintA.decimals,
        poolInfo.mintB.decimals
      );
    }

    const isInputMintA = poolInfo.mintA.mint.equals(outputMint)

    const mintAUseSOLBalance = ownerInfo.useSOLBalance && poolInfo.mintA.mint.equals(Token.WSOL.mint)
    const mintBUseSOLBalance = ownerInfo.useSOLBalance && poolInfo.mintB.mint.equals(Token.WSOL.mint)

    const ownerTokenAccountA = await this._selectOrCreateTokenAccount({
      programId: poolInfo.mintA.programId,
      mint: poolInfo.mintA.mint,
      tokenAccounts: mintAUseSOLBalance ? [] : ownerInfo.tokenAccounts,
      owner: ownerInfo.wallet,

      createInfo: mintAUseSOLBalance || !isInputMintA ? {
        connection,
        payer: ownerInfo.feePayer,
        amount: isInputMintA ? amountInMax : 0,

        frontInstructions,
        endInstructions,
        frontInstructionsType,
        endInstructionsType,
        signers
      } : undefined,

      associatedOnly: mintAUseSOLBalance ? false : associatedOnly,
      checkCreateATAOwner,
    })
    const ownerTokenAccountB = await this._selectOrCreateTokenAccount({
      programId: poolInfo.mintB.programId,
      mint: poolInfo.mintB.mint,
      tokenAccounts: mintBUseSOLBalance ? [] : ownerInfo.tokenAccounts,
      owner: ownerInfo.wallet,

      createInfo: mintBUseSOLBalance || isInputMintA ? {
        connection,
        payer: ownerInfo.feePayer,
        amount: isInputMintA ? 0 : amountInMax,

        frontInstructions,
        endInstructions,
        frontInstructionsType,
        endInstructionsType,
        signers
      } : undefined,

      associatedOnly: mintBUseSOLBalance ? false : associatedOnly,
      checkCreateATAOwner,
    })

    logger.assertArgument(
      !!ownerTokenAccountA || !!ownerTokenAccountB,
      "cannot found target token accounts",
      "tokenAccounts",
      ownerInfo.tokenAccounts,
    );

    const makeSwapBaseOutInstructions = this.makeSwapBaseOutInstructions({
      poolInfo,
      ownerInfo: {
        wallet: ownerInfo.wallet,
        tokenAccountA: ownerTokenAccountA,
        tokenAccountB: ownerTokenAccountB
      },

      outputMint,

      amountOut,
      amountInMax,
      sqrtPriceLimitX64,

      remainingAccounts,
    })

    return {
      address: makeSwapBaseOutInstructions.address,
      innerTransactions: [
        {
          instructions: [...instructions, ...frontInstructions, ...makeSwapBaseOutInstructions.innerTransaction.instructions, ...endInstructions],
          signers: [...signers, ...makeSwapBaseOutInstructions.innerTransaction.signers],
          lookupTableAddress: makeSwapBaseOutInstructions.innerTransaction.lookupTableAddress,
          instructionTypes: [...instructionTypes, ...frontInstructionsType, ...makeSwapBaseOutInstructions.innerTransaction.instructionTypes, ...endInstructionsType],
          supportedVersion: makeSwapBaseOutInstructions.innerTransaction.supportedVersion
        }
      ]
    }
  }

  static makeCLosePositionInstructionSimple({
    poolInfo, ownerPosition, ownerInfo
  }: {
    poolInfo: AmmV3PoolInfo,
    ownerPosition: AmmV3PoolPersonalPosition,

    ownerInfo: {
      wallet: PublicKey,
    },
  }) {
    const data = this.makeClosePositionInstructions({ poolInfo, ownerInfo, ownerPosition })
    return {
      address: data.address,
      innerTransactions: [data.innerTransaction]
    }
  }

  static async makeInitRewardInstructionSimple({
    connection,
    poolInfo,
    ownerInfo,
    rewardInfo,
    chainTime,
    associatedOnly = true,
    checkCreateATAOwner = false,
  }: {
    connection: Connection
    poolInfo: AmmV3PoolInfo,
    ownerInfo: {
      feePayer: PublicKey,
      wallet: PublicKey,
      tokenAccounts: TokenAccount[],
      useSOLBalance?: boolean  // if has WSOL mint
    },

    rewardInfo: {
      programId: PublicKey,
      mint: PublicKey,
      openTime: number,
      endTime: number,
      perSecond: Decimal,
    }
    chainTime: number,
    associatedOnly?: boolean
    checkCreateATAOwner?: boolean
  }) {
    logger.assertArgument(
      rewardInfo.endTime > rewardInfo.openTime,
      "reward time error",
      "rewardInfo",
      rewardInfo,
    );
    logger.assertArgument(
      rewardInfo.openTime > chainTime,
      "reward must be paid later",
      "rewardInfo",
      rewardInfo,
    );

    const frontInstructions: TransactionInstruction[] = [];
    const endInstructions: TransactionInstruction[] = [];
    const frontInstructionsType: InstructionType[] = [];
    const endInstructionsType: InstructionType[] = [];

    const signers: Signer[] = []

    const rewardMintUseSOLBalance = ownerInfo.useSOLBalance && rewardInfo.mint.equals(Token.WSOL.mint)

    const _baseRewardAmount = rewardInfo.perSecond.mul(rewardInfo.endTime - rewardInfo.openTime)
    const ownerRewardAccount = await this._selectOrCreateTokenAccount({
      programId: rewardInfo.programId,
      mint: rewardInfo.mint,
      tokenAccounts: rewardMintUseSOLBalance ? [] : ownerInfo.tokenAccounts,
      owner: ownerInfo.wallet,

      createInfo: rewardMintUseSOLBalance ? {
        connection,
        payer: ownerInfo.feePayer,
        amount: new BN(new Decimal(_baseRewardAmount.toFixed(0)).gte(_baseRewardAmount) ? _baseRewardAmount.toFixed(0) : _baseRewardAmount.add(1).toFixed(0)),

        frontInstructions,
        endInstructions,
        frontInstructionsType,
        endInstructionsType,
        signers
      } : undefined,

      associatedOnly: rewardMintUseSOLBalance ? false : associatedOnly,
      checkCreateATAOwner,
    })

    logger.assertArgument(
      ownerRewardAccount,
      "no money",
      "ownerRewardAccount",
      ownerInfo.tokenAccounts,
    );

    const makeInitRewardInstructions = this.makeInitRewardInstructions({
      poolInfo,
      ownerInfo: {
        wallet: ownerInfo.wallet,
        tokenAccount: ownerRewardAccount
      },
      rewardInfo: {
        programId: rewardInfo.programId,
        mint: rewardInfo.mint,
        openTime: rewardInfo.openTime,
        endTime: rewardInfo.endTime,
        emissionsPerSecondX64: MathUtil.decimalToX64(rewardInfo.perSecond)
      }
    })

    return {
      address: makeInitRewardInstructions.address,
      innerTransactions: [
        {
          instructions: [...frontInstructions, ...makeInitRewardInstructions.innerTransaction.instructions, ...endInstructions],
          signers: [...signers, ...makeInitRewardInstructions.innerTransaction.signers],
          lookupTableAddress: makeInitRewardInstructions.innerTransaction.lookupTableAddress,
          instructionTypes: [...frontInstructionsType, ...makeInitRewardInstructions.innerTransaction.instructionTypes, ...endInstructionsType],
          supportedVersion: makeInitRewardInstructions.innerTransaction.supportedVersion
        }
      ]
    }
  }

  static async makeInitRewardsInstructionSimple({
    connection,
    poolInfo,
    ownerInfo,
    rewardInfos,
    associatedOnly = true,
    checkCreateATAOwner = false,
    computeBudgetConfig
  }: {
    connection: Connection
    poolInfo: AmmV3PoolInfo,
    ownerInfo: {
      feePayer: PublicKey,
      wallet: PublicKey,
      tokenAccounts: TokenAccount[],
      useSOLBalance?: boolean  // if has WSOL mint
    },

    rewardInfos: {
      programId: PublicKey,
      mint: PublicKey,
      openTime: number,
      endTime: number,
      perSecond: Decimal,
    }[],
    associatedOnly?: boolean
    checkCreateATAOwner?: boolean
    computeBudgetConfig?: ComputeBudgetConfig
  }) {
    for (const rewardInfo of rewardInfos) logger.assertArgument(rewardInfo.endTime > rewardInfo.openTime, "reward time error", "rewardInfo", rewardInfo,);
    const { instructions, instructionTypes } = computeBudgetConfig ? addComputeBudget(computeBudgetConfig).innerTransaction : { instructions: [], instructionTypes: [] }
    const frontInstructions: TransactionInstruction[] = [];
    const endInstructions: TransactionInstruction[] = [];
    const frontInstructionsType: InstructionType[] = [];
    const endInstructionsType: InstructionType[] = [];
    const makeInitRewardInstructions: MakeInstructionOutType[] = []

    const signers: Signer[] = []

    for (const rewardInfo of rewardInfos) {
      const rewardMintUseSOLBalance = ownerInfo.useSOLBalance && rewardInfo.mint.equals(Token.WSOL.mint)

      const _baseRewardAmount = rewardInfo.perSecond.mul(rewardInfo.endTime - rewardInfo.openTime)
      const ownerRewardAccount = await this._selectOrCreateTokenAccount({
        programId: rewardInfo.programId,
        mint: rewardInfo.mint,
        tokenAccounts: rewardMintUseSOLBalance ? [] : ownerInfo.tokenAccounts,
        owner: ownerInfo.wallet,
        createInfo: rewardMintUseSOLBalance ? {
          connection,
          payer: ownerInfo.feePayer,
          amount: new BN(new Decimal(_baseRewardAmount.toFixed(0)).gte(_baseRewardAmount) ? _baseRewardAmount.toFixed(0) : _baseRewardAmount.add(1).toFixed(0)),

          frontInstructions,
          endInstructions,
          frontInstructionsType,
          endInstructionsType,
          signers
        } : undefined,

        associatedOnly: rewardMintUseSOLBalance ? false : associatedOnly,
        checkCreateATAOwner,
      })

      logger.assertArgument(
        ownerRewardAccount,
        "no money",
        "ownerRewardAccount",
        ownerInfo.tokenAccounts,
      );

      makeInitRewardInstructions.push(this.makeInitRewardInstructions({
        poolInfo,
        ownerInfo: {
          wallet: ownerInfo.wallet,
          tokenAccount: ownerRewardAccount
        },
        rewardInfo: {
          programId: rewardInfo.programId,
          mint: rewardInfo.mint,
          openTime: rewardInfo.openTime,
          endTime: rewardInfo.endTime,
          emissionsPerSecondX64: MathUtil.decimalToX64(rewardInfo.perSecond)
        }
      }))
    }

    let address = {}
    for (const item of makeInitRewardInstructions) {
      address = { ...address, ...item.address }
    }

    return {
      address,
      innerTransactions: [
        {
          instructions: [...instructions, ...frontInstructions, ...makeInitRewardInstructions.map(i => i.innerTransaction.instructions).flat(), ...endInstructions],
          signers: [...signers, ...makeInitRewardInstructions.map(i => i.innerTransaction.signers).flat()],
          instructionTypes: [...instructionTypes, ...frontInstructionsType, ...makeInitRewardInstructions.map(i => i.innerTransaction.instructionTypes).flat(), ...endInstructionsType],
          supportedVersion: [TxVersion.LEGACY, TxVersion.V0],
          lookupTableAddress: [poolInfo.lookupTableAccount].filter(i => !i.equals(PublicKey.default)),
        }
      ]
    }
  }

  static async makeSetRewardInstructionSimple({
    connection,
    poolInfo,
    ownerInfo,
    rewardInfo,
    chainTime,
    associatedOnly = true,
    checkCreateATAOwner = false,
  }: {
    connection: Connection
    poolInfo: AmmV3PoolInfo,
    ownerInfo: {
      feePayer: PublicKey,
      wallet: PublicKey,
      tokenAccounts: TokenAccount[],
      useSOLBalance?: boolean  // if has WSOL mint
    },

    rewardInfo: {
      programId: PublicKey,
      mint: PublicKey,
      openTime: number, // If the reward is being distributed, please give 0
      endTime: number, // If no modification is required, enter 0
      perSecond: Decimal,
    },
    chainTime: number
    associatedOnly?: boolean
    checkCreateATAOwner?: boolean
  }) {
    logger.assertArgument(
      rewardInfo.endTime > rewardInfo.openTime,
      "reward time error",
      "rewardInfo",
      rewardInfo,
    );
    logger.assertArgument(
      rewardInfo.openTime > chainTime,
      "reward must be paid later",
      "rewardInfo",
      rewardInfo,
    );

    const frontInstructions: TransactionInstruction[] = [];
    const endInstructions: TransactionInstruction[] = [];
    const frontInstructionsType: InstructionType[] = [];
    const endInstructionsType: InstructionType[] = [];

    const signers: Signer[] = []

    const rewardMintUseSOLBalance = ownerInfo.useSOLBalance && rewardInfo.mint.equals(Token.WSOL.mint)
    const ownerRewardAccount = await this._selectOrCreateTokenAccount({
      programId: rewardInfo.programId,
      mint: rewardInfo.mint,
      tokenAccounts: rewardMintUseSOLBalance ? [] : ownerInfo.tokenAccounts,
      owner: ownerInfo.wallet,

      createInfo: rewardMintUseSOLBalance ? {
        connection,
        payer: ownerInfo.feePayer,
        amount: new BN(new Decimal(rewardInfo.perSecond.sub(rewardInfo.endTime - rewardInfo.openTime).toFixed(0)).gte(rewardInfo.perSecond.sub(rewardInfo.endTime - rewardInfo.openTime)) ? rewardInfo.perSecond.sub(rewardInfo.endTime - rewardInfo.openTime).toFixed(0) : rewardInfo.perSecond.sub(rewardInfo.endTime - rewardInfo.openTime).add(1).toFixed(0)),

        frontInstructions,
        endInstructions,
        frontInstructionsType,
        endInstructionsType,
        signers
      } : undefined,

      associatedOnly: rewardMintUseSOLBalance ? false : associatedOnly,
      checkCreateATAOwner
    })

    logger.assertArgument(
      ownerRewardAccount,
      "no money",
      "ownerRewardAccount",
      ownerInfo.tokenAccounts,
    );

    const makeSetRewardInstructions = this.makeSetRewardInstructions({
      poolInfo,
      ownerInfo: {
        wallet: ownerInfo.wallet,
        tokenAccount: ownerRewardAccount
      },
      rewardInfo: {
        mint: rewardInfo.mint,
        openTime: rewardInfo.openTime,
        endTime: rewardInfo.endTime,
        emissionsPerSecondX64: MathUtil.decimalToX64(rewardInfo.perSecond)
      }
    })

    return {
      address: makeSetRewardInstructions.address,
      innerTransactions: [
        {
          instructions: [...frontInstructions, ...makeSetRewardInstructions.innerTransaction.instructions, ...endInstructions],
          signers: [...signers, ...makeSetRewardInstructions.innerTransaction.signers],
          lookupTableAddress: makeSetRewardInstructions.innerTransaction.lookupTableAddress,
          instructionTypes: [...frontInstructionsType, ...makeSetRewardInstructions.innerTransaction.instructionTypes, ...endInstructionsType],
          supportedVersion: makeSetRewardInstructions.innerTransaction.supportedVersion
        }
      ]
    }
  }

  static async makeSetRewardsInstructionSimple({
    connection,
    poolInfo,
    ownerInfo,
    rewardInfos,
    chainTime,
    associatedOnly = true,
    checkCreateATAOwner = false,
    computeBudgetConfig
  }: {
    connection: Connection
    poolInfo: AmmV3PoolInfo,
    ownerInfo: {
      feePayer: PublicKey,
      wallet: PublicKey,
      tokenAccounts: TokenAccount[],
      useSOLBalance?: boolean  // if has WSOL mint
    },

    rewardInfos: {
      programId: PublicKey,
      mint: PublicKey,
      openTime: number, // If the reward is being distributed, please give 0
      endTime: number, // If no modification is required, enter 0
      perSecond: Decimal,
    }[],
    chainTime: number
    associatedOnly?: boolean
    checkCreateATAOwner?: boolean
    computeBudgetConfig?: ComputeBudgetConfig
  }) {
    const { instructions, instructionTypes } = computeBudgetConfig ? addComputeBudget(computeBudgetConfig).innerTransaction : { instructions: [], instructionTypes: [] }
    const frontInstructions: TransactionInstruction[] = [];
    const endInstructions: TransactionInstruction[] = [];
    const frontInstructionsType: InstructionType[] = [];
    const endInstructionsType: InstructionType[] = [];

    const makeSetRewardInstructions: MakeInstructionOutType[] = [];

    const signers: Signer[] = []

    for (const rewardInfo of rewardInfos) {
      logger.assertArgument(
        rewardInfo.endTime > rewardInfo.openTime,
        "reward time error",
        "rewardInfo",
        rewardInfo,
      );
      logger.assertArgument(
        rewardInfo.openTime > chainTime,
        "reward must be paid later",
        "rewardInfo",
        rewardInfo,
      );

      const rewardMintUseSOLBalance = ownerInfo.useSOLBalance && rewardInfo.mint.equals(Token.WSOL.mint)
      const ownerRewardAccount = await this._selectOrCreateTokenAccount({
        programId: rewardInfo.programId,
        mint: rewardInfo.mint,
        tokenAccounts: rewardMintUseSOLBalance ? [] : ownerInfo.tokenAccounts,
        owner: ownerInfo.wallet,

        createInfo: rewardMintUseSOLBalance ? {
          connection,
          payer: ownerInfo.feePayer,
          amount: new BN(new Decimal(rewardInfo.perSecond.sub(rewardInfo.endTime - rewardInfo.openTime).toFixed(0)).gte(rewardInfo.perSecond.sub(rewardInfo.endTime - rewardInfo.openTime)) ? rewardInfo.perSecond.sub(rewardInfo.endTime - rewardInfo.openTime).toFixed(0) : rewardInfo.perSecond.sub(rewardInfo.endTime - rewardInfo.openTime).add(1).toFixed(0)),

          frontInstructions,
          endInstructions,
          frontInstructionsType,
          endInstructionsType,
          signers
        } : undefined,

        associatedOnly: rewardMintUseSOLBalance ? false : associatedOnly,
        checkCreateATAOwner,
      })

      logger.assertArgument(
        ownerRewardAccount,
        "no money",
        "ownerRewardAccount",
        ownerInfo.tokenAccounts,
      );

      makeSetRewardInstructions.push(this.makeSetRewardInstructions({
        poolInfo,
        ownerInfo: {
          wallet: ownerInfo.wallet,
          tokenAccount: ownerRewardAccount
        },
        rewardInfo: {
          mint: rewardInfo.mint,
          openTime: rewardInfo.openTime,
          endTime: rewardInfo.endTime,
          emissionsPerSecondX64: MathUtil.decimalToX64(rewardInfo.perSecond)
        }
      }) as MakeInstructionOutType)
    }

    let address = {}
    for (const item of makeSetRewardInstructions) {
      address = { ...address, ...item.address }
    }

    return {
      address,
      innerTransactions: [
        {
          instructions: [...instructions, ...frontInstructions, ...makeSetRewardInstructions.map(i => i.innerTransaction.instructions).flat(), ...endInstructions],
          signers: [...signers, ...makeSetRewardInstructions.map(i => i.innerTransaction.signers).flat()],
          instructionTypes: [...instructionTypes, ...frontInstructionsType, ...makeSetRewardInstructions.map(i => i.innerTransaction.instructionTypes).flat(), ...endInstructionsType],
          supportedVersion: [TxVersion.LEGACY, TxVersion.V0],
          lookupTableAddress: [poolInfo.lookupTableAccount].filter(i => !i.equals(PublicKey.default)),
        }
      ]
    }
  }

  static async makeCollectRewardInstructionSimple({
    connection,
    poolInfo,
    ownerInfo,
    rewardMint,
    associatedOnly = true,
    checkCreateATAOwner = false,
    computeBudgetConfig
  }: {
    connection: Connection
    poolInfo: AmmV3PoolInfo,
    ownerInfo: {
      feePayer: PublicKey,
      wallet: PublicKey,
      tokenAccounts: TokenAccount[],
      useSOLBalance?: boolean  // if has WSOL mint
    },

    rewardMint: PublicKey,
    associatedOnly: boolean
    checkCreateATAOwner: boolean
    computeBudgetConfig?: ComputeBudgetConfig
  }) {
    const { instructions, instructionTypes } = computeBudgetConfig ? addComputeBudget(computeBudgetConfig).innerTransaction : { instructions: [], instructionTypes: [] }
    const frontInstructions: TransactionInstruction[] = [];
    const endInstructions: TransactionInstruction[] = [];
    const frontInstructionsType: InstructionType[] = [];
    const endInstructionsType: InstructionType[] = [];

    const signers: Signer[] = []

    const rewardInfo = poolInfo.rewardInfos.find(i => i.tokenMint.equals(rewardMint))
    
    logger.assertArgument(
      rewardInfo !== undefined,
      "reward mint error",
      "not found reward mint",
      rewardMint,
    );
    if (rewardInfo === undefined) throw Error("reward mint error")

    const rewardMintUseSOLBalance = ownerInfo.useSOLBalance && rewardMint.equals(Token.WSOL.mint)
    const ownerRewardAccount = await this._selectOrCreateTokenAccount({
      programId: rewardInfo.tokenProgramId,
      mint: rewardMint,
      tokenAccounts: rewardMintUseSOLBalance ? [] : ownerInfo.tokenAccounts,
      owner: ownerInfo.wallet,

      createInfo: {
        connection,
        payer: ownerInfo.feePayer,
        amount: 0,

        frontInstructions,
        endInstructions: rewardMintUseSOLBalance ? endInstructions : [],
        frontInstructionsType,
        endInstructionsType,
        signers
      },

      associatedOnly: rewardMintUseSOLBalance ? false : associatedOnly,
      checkCreateATAOwner,
    })

    logger.assertArgument(
      ownerRewardAccount,
      "no money",
      "ownerRewardAccount",
      ownerInfo.tokenAccounts,
    );

    const makeCollectRewardInstructions = this.makeCollectRewardInstructions({
      poolInfo,
      ownerInfo: {
        wallet: ownerInfo.wallet,
        tokenAccount: ownerRewardAccount
      },

      rewardMint
    })

    return {
      address: makeCollectRewardInstructions.address,
      innerTransactions: [
        {
          instructions: [...instructions, ...frontInstructions, ...makeCollectRewardInstructions.innerTransaction.instructions, ...endInstructions],
          signers: [...signers, ...makeCollectRewardInstructions.innerTransaction.signers],
          lookupTableAddress: makeCollectRewardInstructions.innerTransaction.lookupTableAddress,
          instructionTypes: [...instructionTypes, ...frontInstructionsType, ...makeCollectRewardInstructions.innerTransaction.instructionTypes, ...endInstructionsType],
          supportedVersion: makeCollectRewardInstructions.innerTransaction.supportedVersion
        }
      ]
    }
  }

  static async makeCollectRewardsInstructionSimple({
    connection,
    poolInfo,
    ownerInfo,
    rewardMints,
    associatedOnly = true,
    checkCreateATAOwner = false,
    computeBudgetConfig
  }: {
    connection: Connection
    poolInfo: AmmV3PoolInfo,
    ownerInfo: {
      feePayer: PublicKey,
      wallet: PublicKey,
      tokenAccounts: TokenAccount[],
      useSOLBalance?: boolean  // if has WSOL mint
    },

    rewardMints: PublicKey[],
    associatedOnly: boolean
    checkCreateATAOwner: boolean
    computeBudgetConfig?: ComputeBudgetConfig
  }) {
    const { instructions, instructionTypes } = computeBudgetConfig ? addComputeBudget(computeBudgetConfig).innerTransaction : { instructions: [], instructionTypes: [] }
    const frontInstructions: TransactionInstruction[] = [];
    const endInstructions: TransactionInstruction[] = [];
    const frontInstructionsType: InstructionType[] = [];
    const endInstructionsType: InstructionType[] = [];
    const makeCollectRewardInstructions: MakeInstructionOutType[] = []

    const signers: Signer[] = []

    for (const rewardMint of rewardMints) {
      const rewardInfo = poolInfo.rewardInfos.find(i => i.tokenMint.equals(rewardMint))
    
      logger.assertArgument(
        rewardInfo !== undefined,
        "reward mint error",
        "not found reward mint",
        rewardMint,
      );
      if (rewardInfo === undefined) throw Error("reward mint error")
      
      const rewardMintUseSOLBalance = ownerInfo.useSOLBalance && rewardMint.equals(Token.WSOL.mint)
      const ownerRewardAccount = await this._selectOrCreateTokenAccount({
        programId: rewardInfo.tokenProgramId,
        mint: rewardMint,
        tokenAccounts: rewardMintUseSOLBalance ? [] : ownerInfo.tokenAccounts,
        owner: ownerInfo.wallet,

        createInfo: {
          connection,
          payer: ownerInfo.feePayer,
          amount: 0,

          frontInstructions,
          endInstructions: rewardMintUseSOLBalance ? endInstructions : [],
          signers,
          frontInstructionsType,
          endInstructionsType
        },

        associatedOnly: rewardMintUseSOLBalance ? false : associatedOnly,
        checkCreateATAOwner,
      })

      logger.assertArgument(
        ownerRewardAccount,
        "no money",
        "ownerRewardAccount",
        ownerInfo.tokenAccounts,
      );

      makeCollectRewardInstructions.push(this.makeCollectRewardInstructions({
        poolInfo,
        ownerInfo: {
          wallet: ownerInfo.wallet,
          tokenAccount: ownerRewardAccount
        },

        rewardMint
      }) as MakeInstructionOutType)
    }

    let address = {}
    for (const item of makeCollectRewardInstructions) {
      address = { ...address, ...item.address }
    }

    return {
      address,
      innerTransactions: [
        {
          instructions: [...instructions, ...frontInstructions, ...makeCollectRewardInstructions.map(i => i.innerTransaction.instructions).flat(), ...endInstructions],
          signers: [...signers, ...makeCollectRewardInstructions.map(i => i.innerTransaction.signers).flat()],
          instructionTypes: [...instructionTypes, ...frontInstructionsType, ...makeCollectRewardInstructions.map(i => i.innerTransaction.instructionTypes).flat(), ...endInstructionsType],
          supportedVersion: [TxVersion.LEGACY, TxVersion.V0],
          lookupTableAddress: [poolInfo.lookupTableAccount].filter(i => !i.equals(PublicKey.default)),
        }
      ]
    }
  }

  static async makeHarvestAllRewardInstructionSimple({
    connection, fetchPoolInfos, ownerInfo, associatedOnly = true, checkCreateATAOwner = false,
  }: {
    connection: Connection
    fetchPoolInfos: ReturnTypeFetchMultiplePoolInfos,
    ownerInfo: {
      feePayer: PublicKey,
      wallet: PublicKey,
      tokenAccounts: TokenAccount[],
      useSOLBalance?: boolean  // if has WSOL mint
    },
    associatedOnly?: boolean
    checkCreateATAOwner?: boolean
  }) {
    const ownerMintToAccount: { [mint: string]: PublicKey } = {}
    for (const item of ownerInfo.tokenAccounts) {
      if (associatedOnly) {
        const ata = getATAAddress(ownerInfo.wallet, item.accountInfo.mint, item.programId).publicKey
        if (ata.equals(item.pubkey)) ownerMintToAccount[item.accountInfo.mint.toString()] = item.pubkey
      } else {
        ownerMintToAccount[item.accountInfo.mint.toString()] = item.pubkey
      }
    }

    const frontInstructions: TransactionInstruction[] = [];
    const endInstructions: TransactionInstruction[] = [];
    const frontInstructionsType: InstructionType[] = [];
    const endInstructionsType: InstructionType[] = [];
    const makeDecreaseLiquidityInstructions: MakeInstructionOutType[] = [];

    const signers: Signer[] = []

    for (const itemInfo of Object.values(fetchPoolInfos)) {
      if (itemInfo.positionAccount === undefined) continue

      if (!itemInfo.positionAccount.find(i => !i.tokenFeeAmountA.isZero() || !i.tokenFeeAmountB.isZero() || i.rewardInfos.find(ii => !ii.pendingReward.isZero()))) continue

      const poolInfo = itemInfo.state

      const mintAUseSOLBalance = ownerInfo.useSOLBalance && poolInfo.mintA.mint.equals(Token.WSOL.mint)
      const mintBUseSOLBalance = ownerInfo.useSOLBalance && poolInfo.mintB.mint.equals(Token.WSOL.mint)

      const ownerTokenAccountA = ownerMintToAccount[poolInfo.mintA.mint.toString()] ?? await this._selectOrCreateTokenAccount({
        programId: poolInfo.mintA.programId,
        mint: poolInfo.mintA.mint,
        tokenAccounts: mintAUseSOLBalance ? [] : ownerInfo.tokenAccounts,
        owner: ownerInfo.wallet,

        createInfo: {
          connection,
          payer: ownerInfo.feePayer,
          amount: 0,

          frontInstructions,
          frontInstructionsType,
          endInstructions: mintAUseSOLBalance ? endInstructions : [],
          endInstructionsType: mintAUseSOLBalance ? endInstructionsType : [],
          signers
        },

        associatedOnly: mintAUseSOLBalance ? false : associatedOnly,
        checkCreateATAOwner,
      })

      const ownerTokenAccountB = ownerMintToAccount[poolInfo.mintB.mint.toString()] ?? await this._selectOrCreateTokenAccount({
        programId: poolInfo.mintB.programId,
        mint: poolInfo.mintB.mint,
        tokenAccounts: mintBUseSOLBalance ? [] : ownerInfo.tokenAccounts,
        owner: ownerInfo.wallet,

        createInfo: {
          connection,
          payer: ownerInfo.feePayer,
          amount: 0,

          frontInstructions,
          frontInstructionsType,
          endInstructions: mintBUseSOLBalance ? endInstructions : [],
          endInstructionsType: mintBUseSOLBalance ? endInstructionsType : [],
          signers
        },

        associatedOnly: mintBUseSOLBalance ? false : associatedOnly,
        checkCreateATAOwner,
      })
      ownerMintToAccount[poolInfo.mintA.mint.toString()] = ownerTokenAccountA
      ownerMintToAccount[poolInfo.mintB.mint.toString()] = ownerTokenAccountB

      const rewardAccounts: PublicKey[] = []
      for (const itemReward of poolInfo.rewardInfos) {
        const rewardUseSOLBalance = ownerInfo.useSOLBalance && itemReward.tokenMint.equals(Token.WSOL.mint)

        const ownerRewardAccount = ownerMintToAccount[itemReward.tokenMint.toString()] ?? await this._selectOrCreateTokenAccount({
          programId: itemReward.tokenProgramId,
          mint: itemReward.tokenMint,
          tokenAccounts: rewardUseSOLBalance ? [] : ownerInfo.tokenAccounts,
          owner: ownerInfo.wallet,

          createInfo: {
            connection,
            payer: ownerInfo.feePayer,
            amount: 0,

            frontInstructions,
            endInstructions: rewardUseSOLBalance ? endInstructions : [],
            frontInstructionsType,
            endInstructionsType,
            signers
          },

          associatedOnly: rewardUseSOLBalance ? false : associatedOnly,
          checkCreateATAOwner,
        })
        ownerMintToAccount[itemReward.tokenMint.toString()] = ownerRewardAccount
        rewardAccounts.push(ownerRewardAccount)
      }

      for (const itemPosition of itemInfo.positionAccount) {
        makeDecreaseLiquidityInstructions.push(this.makeDecreaseLiquidityInstructions({
          poolInfo,
          ownerPosition: itemPosition,
          ownerInfo: {
            wallet: ownerInfo.wallet,
            tokenAccountA: ownerTokenAccountA,
            tokenAccountB: ownerTokenAccountB,
            rewardAccounts
          },
          liquidity: ZERO,
          amountMinA: ZERO,
          amountMinB: ZERO
        }))
      }
    }

    const transactions = splitTxAndSigners({ instructions: makeDecreaseLiquidityInstructions.map(i => i.innerTransaction.instructions).flat(), signers: [], payer: ownerInfo.wallet })

    const innerTransactions = []
    if (frontInstructions.length > 0) innerTransactions.push({
      instructions: frontInstructions,
      signers,
      instructionTypes: frontInstructionsType,
      supportedVersion: [TxVersion.LEGACY, TxVersion.V0]
    })

    innerTransactions.push(...transactions.map(i => ({
      instructions: i.instruction,
      signers: i.signer as Signer[],
      instructionTypes: new Array(i.instruction.length).fill(InstructionType.clmmDecreasePosition),
      supportedVersion: [TxVersion.LEGACY, TxVersion.V0]
    })))

    if (endInstructions.length > 0) innerTransactions.push({
      instructions: endInstructions,
      signers: [],
      instructionTypes: endInstructionsType,
      supportedVersion: [TxVersion.LEGACY, TxVersion.V0]
    })


    return {
      address: {},
      innerTransactions
    }
  }

  // instrument
  static async makeCreatePoolInstructions({
    connection,
    programId,
    owner,
    mintA,
    mintB,
    ammConfigId,
    initialPriceX64,
    startTime,
  }: {
    connection: Connection,
    programId: PublicKey,
    owner: PublicKey,
    mintA: MintInfo,
    mintB: MintInfo,
    ammConfigId: PublicKey,
    initialPriceX64: BN,
    startTime: BN,
  }) {
    const observationId = new Keypair();

    const poolId = getPdaPoolId(programId, ammConfigId, mintA.mint, mintB.mint).publicKey;
    const mintAVault = getPdaPoolVaultId(programId, poolId, mintA.mint).publicKey;
    const mintBVault = getPdaPoolVaultId(programId, poolId, mintB.mint).publicKey;

    const instructions = [
      SystemProgram.createAccount({
        fromPubkey: owner,
        newAccountPubkey: observationId.publicKey,
        lamports: await connection.getMinimumBalanceForRentExemption(ObservationInfoLayout.span),
        space: ObservationInfoLayout.span,
        programId,
      }),
      createPoolInstruction(
        programId,
        poolId,
        owner,
        ammConfigId,
        observationId.publicKey,
        mintA.mint,
        mintAVault,
        mintA.programId,
        mintB.mint,
        mintBVault,
        mintB.programId,
        initialPriceX64,
        startTime
      )
    ];

    return {
      address: {
        observationId: observationId.publicKey,
        poolId,
        mintAVault,
        mintBVault
      },
      innerTransaction: {
        instructions,
        signers: [observationId],
        instructionTypes: [InstructionType.createAccount, InstructionType.clmmCreatePool],
        supportedVersion: [TxVersion.LEGACY, TxVersion.V0],
        lookupTableAddress: [],
      }
    }
  }

  static makeOpenPositionFromLiquidityInstructions(
    { poolInfo, ownerInfo, tickLower, tickUpper, liquidity, amountMaxA, amountMaxB }: {
      poolInfo: AmmV3PoolInfo,

      ownerInfo: {
        feePayer: PublicKey,
        wallet: PublicKey,
        tokenAccountA: PublicKey
        tokenAccountB: PublicKey
      },

      tickLower: number,
      tickUpper: number,
      liquidity: BN,
      amountMaxA: BN,
      amountMaxB: BN,
    }
  ) {
    const nftMintAKeypair = new Keypair();

    const tickArrayLowerStartIndex = TickUtils.getTickArrayStartIndexByTick(tickLower, poolInfo.ammConfig.tickSpacing);
    const tickArrayUpperStartIndex = TickUtils.getTickArrayStartIndexByTick(tickUpper, poolInfo.ammConfig.tickSpacing);

    const { publicKey: tickArrayLower } = getPdaTickArrayAddress(poolInfo.programId, poolInfo.id, tickArrayLowerStartIndex);
    const { publicKey: tickArrayUpper } = getPdaTickArrayAddress(poolInfo.programId, poolInfo.id, tickArrayUpperStartIndex);

    const { publicKey: positionNftAccount } = getATAAddress(ownerInfo.wallet, nftMintAKeypair.publicKey, TOKEN_PROGRAM_ID);
    const { publicKey: metadataAccount } = getPdaMetadataKey(nftMintAKeypair.publicKey);
    const { publicKey: personalPosition } = getPdaPersonalPositionAddress(poolInfo.programId, nftMintAKeypair.publicKey)
    const { publicKey: protocolPosition } = getPdaProtocolPositionAddress(poolInfo.programId, poolInfo.id, tickLower, tickUpper)

    const ins = openPositionFromLiquidityInstruction(
      poolInfo.programId,
      ownerInfo.feePayer,
      poolInfo.id,
      ownerInfo.wallet,
      nftMintAKeypair.publicKey,
      positionNftAccount,
      metadataAccount,
      protocolPosition,
      tickArrayLower,
      tickArrayUpper,
      personalPosition,
      ownerInfo.tokenAccountA,
      ownerInfo.tokenAccountB,
      poolInfo.mintA.vault,
      poolInfo.mintB.vault,
      poolInfo.mintA.mint,
      poolInfo.mintB.mint,

      tickLower,
      tickUpper,
      tickArrayLowerStartIndex,
      tickArrayUpperStartIndex,
      liquidity,
      amountMaxA,
      amountMaxB
    )

    return {
      address: {
        nftMint: nftMintAKeypair.publicKey,
        tickArrayLower,
        tickArrayUpper,
        positionNftAccount,
        metadataAccount,
        personalPosition,
        protocolPosition,
      },
      innerTransaction: {
        instructions: [ins],
        signers: [nftMintAKeypair],
        instructionTypes: [InstructionType.clmmOpenPosition],
        supportedVersion: [TxVersion.LEGACY, TxVersion.V0],
        lookupTableAddress: [poolInfo.lookupTableAccount].filter(i => !i.equals(PublicKey.default)),
      } as InnerTransaction
    }
  }

  static makeOpenPositionFromBaseInstructions(
    { poolInfo, ownerInfo, tickLower, tickUpper, base, baseAmount, otherAmountMax }: {
      poolInfo: AmmV3PoolInfo,

      ownerInfo: {
        feePayer: PublicKey,
        wallet: PublicKey,
        tokenAccountA: PublicKey
        tokenAccountB: PublicKey
      },

      tickLower: number,
      tickUpper: number,

      base: 'MintA' | 'MintB',
      baseAmount: BN,

      otherAmountMax: BN,
    }
  ) {
    const nftMintAKeypair = new Keypair();

    const tickArrayLowerStartIndex = TickUtils.getTickArrayStartIndexByTick(tickLower, poolInfo.ammConfig.tickSpacing);
    const tickArrayUpperStartIndex = TickUtils.getTickArrayStartIndexByTick(tickUpper, poolInfo.ammConfig.tickSpacing);

    const { publicKey: tickArrayLower } = getPdaTickArrayAddress(poolInfo.programId, poolInfo.id, tickArrayLowerStartIndex);
    const { publicKey: tickArrayUpper } = getPdaTickArrayAddress(poolInfo.programId, poolInfo.id, tickArrayUpperStartIndex);

    const { publicKey: positionNftAccount } = getATAAddress(ownerInfo.wallet, nftMintAKeypair.publicKey, TOKEN_PROGRAM_ID);
    const { publicKey: metadataAccount } = getPdaMetadataKey(nftMintAKeypair.publicKey);
    const { publicKey: personalPosition } = getPdaPersonalPositionAddress(poolInfo.programId, nftMintAKeypair.publicKey)
    const { publicKey: protocolPosition } = getPdaProtocolPositionAddress(poolInfo.programId, poolInfo.id, tickLower, tickUpper)

    const ins = openPositionFromBaseInstruction(
      poolInfo.programId,
      ownerInfo.feePayer,
      poolInfo.id,
      ownerInfo.wallet,
      nftMintAKeypair.publicKey,
      positionNftAccount,
      metadataAccount,
      protocolPosition,
      tickArrayLower,
      tickArrayUpper,
      personalPosition,
      ownerInfo.tokenAccountA,
      ownerInfo.tokenAccountB,
      poolInfo.mintA.vault,
      poolInfo.mintB.vault,
      poolInfo.mintA.mint,
      poolInfo.mintB.mint,

      tickLower,
      tickUpper,
      tickArrayLowerStartIndex,
      tickArrayUpperStartIndex,

      
      base,
      baseAmount,
      
      otherAmountMax,
    )

    return {
      address: {
        nftMint: nftMintAKeypair.publicKey,
        tickArrayLower,
        tickArrayUpper,
        positionNftAccount,
        metadataAccount,
        personalPosition,
        protocolPosition,
      },
      innerTransaction: {
        instructions: [ins],
        signers: [nftMintAKeypair],
        instructionTypes: [InstructionType.clmmOpenPosition],
        supportedVersion: [TxVersion.LEGACY, TxVersion.V0],
        lookupTableAddress: [poolInfo.lookupTableAccount].filter(i => !i.equals(PublicKey.default)),
      } as InnerTransaction
    }
  }

  static makeIncreasePositionFromLiquidityInstructions({
    poolInfo,
    ownerPosition,
    ownerInfo,
    liquidity,
    amountMaxA,
    amountMaxB,
  }: {
    poolInfo: AmmV3PoolInfo,
    ownerPosition: AmmV3PoolPersonalPosition,

    ownerInfo: {
      wallet: PublicKey,
      tokenAccountA: PublicKey
      tokenAccountB: PublicKey
    },

    liquidity: BN,
    amountMaxA: BN,
    amountMaxB: BN
  }) {
    const tickArrayLowerStartIndex = TickUtils.getTickArrayStartIndexByTick(ownerPosition.tickLower, poolInfo.ammConfig.tickSpacing);
    const tickArrayUpperStartIndex = TickUtils.getTickArrayStartIndexByTick(ownerPosition.tickUpper, poolInfo.ammConfig.tickSpacing);

    const { publicKey: tickArrayLower } = getPdaTickArrayAddress(poolInfo.programId, poolInfo.id, tickArrayLowerStartIndex);
    const { publicKey: tickArrayUpper } = getPdaTickArrayAddress(poolInfo.programId, poolInfo.id, tickArrayUpperStartIndex);

    const { publicKey: positionNftAccount } = getATAAddress(ownerInfo.wallet, ownerPosition.nftMint, TOKEN_PROGRAM_ID);

    const { publicKey: personalPosition } = getPdaPersonalPositionAddress(poolInfo.programId, ownerPosition.nftMint);
    const { publicKey: protocolPosition } = getPdaProtocolPositionAddress(poolInfo.programId, poolInfo.id, ownerPosition.tickLower, ownerPosition.tickUpper);

    return {
      address: {
        tickArrayLower,
        tickArrayUpper,
        positionNftAccount,
        personalPosition,
        protocolPosition,
      },
      innerTransaction: {
        instructions: [
          increasePositionFromLiquidityInstruction(
            poolInfo.programId,
            ownerInfo.wallet,
            positionNftAccount,
            personalPosition,
            poolInfo.id,
            protocolPosition,
            tickArrayLower,
            tickArrayUpper,
            ownerInfo.tokenAccountA,
            ownerInfo.tokenAccountB,
            poolInfo.mintA.vault,
            poolInfo.mintB.vault,
            poolInfo.mintA.mint,
            poolInfo.mintB.mint,

            liquidity,
            amountMaxA,
            amountMaxB
          )],
        signers: [],
        instructionTypes: [InstructionType.clmmIncreasePosition],
        supportedVersion: [TxVersion.LEGACY, TxVersion.V0],
        lookupTableAddress: [poolInfo.lookupTableAccount].filter(i => !i.equals(PublicKey.default)),
      } as InnerTransaction
    }
  }


  static makeIncreasePositionFromBaseInstructions({
    poolInfo,
    ownerPosition,
    ownerInfo,
    base,
    baseAmount,
    otherAmountMax,
  }: {
    poolInfo: AmmV3PoolInfo,
    ownerPosition: AmmV3PoolPersonalPosition,

    ownerInfo: {
      wallet: PublicKey,
      tokenAccountA: PublicKey
      tokenAccountB: PublicKey
    },

    base: 'MintA' | 'MintB',
    baseAmount: BN,

    otherAmountMax: BN,
  }) {
    const tickArrayLowerStartIndex = TickUtils.getTickArrayStartIndexByTick(ownerPosition.tickLower, poolInfo.ammConfig.tickSpacing);
    const tickArrayUpperStartIndex = TickUtils.getTickArrayStartIndexByTick(ownerPosition.tickUpper, poolInfo.ammConfig.tickSpacing);

    const { publicKey: tickArrayLower } = getPdaTickArrayAddress(poolInfo.programId, poolInfo.id, tickArrayLowerStartIndex);
    const { publicKey: tickArrayUpper } = getPdaTickArrayAddress(poolInfo.programId, poolInfo.id, tickArrayUpperStartIndex);

    const { publicKey: positionNftAccount } = getATAAddress(ownerInfo.wallet, ownerPosition.nftMint, TOKEN_PROGRAM_ID);

    const { publicKey: personalPosition } = getPdaPersonalPositionAddress(poolInfo.programId, ownerPosition.nftMint);
    const { publicKey: protocolPosition } = getPdaProtocolPositionAddress(poolInfo.programId, poolInfo.id, ownerPosition.tickLower, ownerPosition.tickUpper);

    return {
      address: {
        tickArrayLower,
        tickArrayUpper,
        positionNftAccount,
        personalPosition,
        protocolPosition,
      },
      innerTransaction: {
        instructions: [
          increasePositionFromBaseInstruction(
            poolInfo.programId,
            ownerInfo.wallet,
            positionNftAccount,
            personalPosition,
            poolInfo.id,
            protocolPosition,
            tickArrayLower,
            tickArrayUpper,
            ownerInfo.tokenAccountA,
            ownerInfo.tokenAccountB,
            poolInfo.mintA.vault,
            poolInfo.mintB.vault,
            poolInfo.mintA.mint,
            poolInfo.mintB.mint,

            base,
            baseAmount,

            otherAmountMax,
          )],
        signers: [],
        instructionTypes: [InstructionType.clmmIncreasePosition],
        supportedVersion: [TxVersion.LEGACY, TxVersion.V0],
        lookupTableAddress: [poolInfo.lookupTableAccount].filter(i => !i.equals(PublicKey.default)),
      } as InnerTransaction
    }
  }

  static makeDecreaseLiquidityInstructions({
    poolInfo,
    ownerPosition,
    ownerInfo,
    liquidity,
    amountMinA,
    amountMinB
  }: {

    poolInfo: AmmV3PoolInfo,
    ownerPosition: AmmV3PoolPersonalPosition,

    ownerInfo: {
      wallet: PublicKey,
      tokenAccountA: PublicKey
      tokenAccountB: PublicKey
      rewardAccounts: PublicKey[]
    },

    liquidity: BN,
    amountMinA: BN,
    amountMinB: BN

  }) {
    const tickArrayLowerStartIndex = TickUtils.getTickArrayStartIndexByTick(ownerPosition.tickLower, poolInfo.ammConfig.tickSpacing);
    const tickArrayUpperStartIndex = TickUtils.getTickArrayStartIndexByTick(ownerPosition.tickUpper, poolInfo.ammConfig.tickSpacing);

    const { publicKey: tickArrayLower } = getPdaTickArrayAddress(poolInfo.programId, poolInfo.id, tickArrayLowerStartIndex);
    const { publicKey: tickArrayUpper } = getPdaTickArrayAddress(poolInfo.programId, poolInfo.id, tickArrayUpperStartIndex);
    const { publicKey: positionNftAccount } = getATAAddress(ownerInfo.wallet, ownerPosition.nftMint, TOKEN_PROGRAM_ID);

    const { publicKey: personalPosition } = getPdaPersonalPositionAddress(poolInfo.programId, ownerPosition.nftMint);
    const { publicKey: protocolPosition } = getPdaProtocolPositionAddress(poolInfo.programId, poolInfo.id, ownerPosition.tickLower, ownerPosition.tickUpper);

    const rewardAccounts: { poolRewardVault: PublicKey, ownerRewardVault: PublicKey, rewardMint: PublicKey }[] = []
    for (let i = 0; i < poolInfo.rewardInfos.length; i++) {
      rewardAccounts.push({
        poolRewardVault: poolInfo.rewardInfos[i].tokenVault,
        ownerRewardVault: ownerInfo.rewardAccounts[i],
        rewardMint: poolInfo.rewardInfos[i].tokenMint,
      })
    }

    return {
      address: {
        tickArrayLower,
        tickArrayUpper,
        positionNftAccount,
        personalPosition,
        protocolPosition,
      },
      innerTransaction: {
        instructions: [
          decreaseLiquidityInstruction(
            poolInfo.programId,
            ownerInfo.wallet,
            positionNftAccount,
            personalPosition,
            poolInfo.id,
            protocolPosition,
            tickArrayLower,
            tickArrayUpper,
            ownerInfo.tokenAccountA,
            ownerInfo.tokenAccountB,
            poolInfo.mintA.vault,
            poolInfo.mintB.vault,
            poolInfo.mintA.mint,
            poolInfo.mintB.mint,
            rewardAccounts,

            liquidity,
            amountMinA,
            amountMinB
          )
        ],
        signers: [],
        instructionTypes: [InstructionType.clmmDecreasePosition],
        supportedVersion: [TxVersion.LEGACY, TxVersion.V0],
        lookupTableAddress: [poolInfo.lookupTableAccount].filter(i => !i.equals(PublicKey.default)),
      } as InnerTransaction
    }
  }

  static makeClosePositionInstructions({
    poolInfo, ownerInfo, ownerPosition
  }: {
    poolInfo: AmmV3PoolInfo,
    ownerPosition: AmmV3PoolPersonalPosition,

    ownerInfo: {
      wallet: PublicKey,
    },
  }) {
    const { publicKey: positionNftAccount } = getATAAddress(ownerInfo.wallet, ownerPosition.nftMint, TOKEN_PROGRAM_ID);
    const { publicKey: personalPosition } = getPdaPersonalPositionAddress(poolInfo.programId, ownerPosition.nftMint)

    return {
      address: {
        positionNftAccount,
        personalPosition,
      },
      innerTransaction: {
        instructions: [
          closePositionInstruction(
            poolInfo.programId,

            ownerInfo.wallet,
            ownerPosition.nftMint,
            positionNftAccount,
            personalPosition
          )
        ],
        signers: [],
        instructionTypes: [InstructionType.clmmClosePosition],
        supportedVersion: [TxVersion.LEGACY, TxVersion.V0],
        lookupTableAddress: [poolInfo.lookupTableAccount].filter(i => !i.equals(PublicKey.default)),
      }
    }
  }

  static makeSwapBaseInInstructions({ poolInfo, ownerInfo, inputMint, amountIn, amountOutMin, sqrtPriceLimitX64, remainingAccounts }: {
    poolInfo: AmmV3PoolInfo,

    ownerInfo: {
      wallet: PublicKey,
      tokenAccountA: PublicKey
      tokenAccountB: PublicKey
    },

    inputMint: PublicKey

    amountIn: BN
    amountOutMin: BN
    sqrtPriceLimitX64: BN

    remainingAccounts: PublicKey[]
  }) {
    const isInputMintA = poolInfo.mintA.mint.equals(inputMint)

    return {
      address: {},
      innerTransaction: {
        instructions: [
          swapInstruction(
            poolInfo.programId,
            ownerInfo.wallet,

            poolInfo.id,
            poolInfo.ammConfig.id,

            isInputMintA ? ownerInfo.tokenAccountA : ownerInfo.tokenAccountB,
            isInputMintA ? ownerInfo.tokenAccountB : ownerInfo.tokenAccountA,

            isInputMintA ? poolInfo.mintA.vault : poolInfo.mintB.vault,
            isInputMintA ? poolInfo.mintB.vault : poolInfo.mintA.vault,

            isInputMintA ? poolInfo.mintA.mint : poolInfo.mintB.mint,
            isInputMintA ? poolInfo.mintB.mint : poolInfo.mintA.mint,

            remainingAccounts,
            poolInfo.observationId,
            amountIn,
            amountOutMin,
            sqrtPriceLimitX64,
            true
          )
        ],
        signers: [],
        lookupTableAddress: [poolInfo.lookupTableAccount].filter(i => !i.equals(PublicKey.default)),
        instructionTypes: [InstructionType.clmmSwapBaseIn],
        supportedVersion: [TxVersion.LEGACY, TxVersion.V0]
      }
    }
  }

  static makeSwapBaseOutInstructions({ poolInfo, ownerInfo, outputMint, amountOut, amountInMax, sqrtPriceLimitX64, remainingAccounts }: {
    poolInfo: AmmV3PoolInfo,

    ownerInfo: {
      wallet: PublicKey,
      tokenAccountA: PublicKey
      tokenAccountB: PublicKey
    },

    outputMint: PublicKey

    amountOut: BN
    amountInMax: BN
    sqrtPriceLimitX64: BN

    remainingAccounts: PublicKey[]
  }) {
    const isInputMintA = poolInfo.mintA.mint.equals(outputMint)

    return {
      address: {},
      innerTransaction: {
        instructions: [
          swapInstruction(
            poolInfo.programId,
            ownerInfo.wallet,
    
            poolInfo.id,
            poolInfo.ammConfig.id,
    
            isInputMintA ? ownerInfo.tokenAccountB : ownerInfo.tokenAccountA,
            isInputMintA ? ownerInfo.tokenAccountA : ownerInfo.tokenAccountB,
    
            isInputMintA ? poolInfo.mintB.vault : poolInfo.mintA.vault,
            isInputMintA ? poolInfo.mintA.vault : poolInfo.mintB.vault,
    
            isInputMintA ? poolInfo.mintB.mint : poolInfo.mintA.mint,
            isInputMintA ? poolInfo.mintA.mint : poolInfo.mintB.mint,
    
            remainingAccounts,
            poolInfo.observationId,
            amountOut,
            amountInMax,
            sqrtPriceLimitX64,
            false
          ),
        ],
        signers: [],
        lookupTableAddress: [poolInfo.lookupTableAccount].filter(i => !i.equals(PublicKey.default)),
        instructionTypes: [InstructionType.clmmSwapBaseOut],
        supportedVersion: [TxVersion.LEGACY, TxVersion.V0]
      }
    }
  }

  static makeInitRewardInstructions({
    poolInfo, ownerInfo, rewardInfo
  }: {
    poolInfo: AmmV3PoolInfo,
    ownerInfo: {
      wallet: PublicKey,
      tokenAccount: PublicKey,
    },
    rewardInfo: {
      programId: PublicKey,
      mint: PublicKey,
      openTime: number,
      endTime: number,
      emissionsPerSecondX64: BN
    }
  }) {
    const poolRewardVault = getPdaPoolRewardVaulId(poolInfo.programId, poolInfo.id, rewardInfo.mint).publicKey
    const operationId = getPdaOperationAccount(poolInfo.programId).publicKey
    return {
      address: { poolRewardVault, operationId },
      innerTransaction: {
        instructions: [
          initRewardInstruction(
            poolInfo.programId,
            ownerInfo.wallet,
            poolInfo.id,
            operationId,
            poolInfo.ammConfig.id,

            ownerInfo.tokenAccount,
            rewardInfo.programId,
            rewardInfo.mint,
            poolRewardVault,

            rewardInfo.openTime,
            rewardInfo.endTime,
            rewardInfo.emissionsPerSecondX64
          ),
        ],
        signers: [],
        instructionTypes: [InstructionType.clmmInitReward],
        supportedVersion: [TxVersion.LEGACY, TxVersion.V0],
        lookupTableAddress: [poolInfo.lookupTableAccount].filter(i => !i.equals(PublicKey.default)),
      } as InnerTransaction
    }
  }

  static makeSetRewardInstructions({
    poolInfo, ownerInfo, rewardInfo
  }: {
    poolInfo: AmmV3PoolInfo,
    ownerInfo: {
      wallet: PublicKey,
      tokenAccount: PublicKey,
    },
    rewardInfo: {
      mint: PublicKey,
      openTime: number,
      endTime: number,
      emissionsPerSecondX64: BN
    }
  }) {
    let rewardIndex
    let rewardVault
    let rewardMint
    for (let index = 0; index < poolInfo.rewardInfos.length; index++)
      if (poolInfo.rewardInfos[index].tokenMint.equals(rewardInfo.mint)) {
        rewardIndex = index
        rewardVault = poolInfo.rewardInfos[index].tokenVault
        rewardMint = poolInfo.rewardInfos[index].tokenMint
      }

    if (rewardIndex === undefined || rewardVault === undefined || rewardMint === undefined) throw Error("reward mint check error")

    const operationId = getPdaOperationAccount(poolInfo.programId).publicKey

    return {
      address: { rewardVault, operationId },
      innerTransaction: {
        instructions: [
          setRewardInstruction(
            poolInfo.programId,
            ownerInfo.wallet,
            poolInfo.id,
            operationId,
            poolInfo.ammConfig.id,

            ownerInfo.tokenAccount,
<<<<<<< HEAD
            rewardVault,
            rewardMint,
=======
            rewardVault as PublicKey,
>>>>>>> 60556ffb

            rewardIndex ?? 0,
            rewardInfo.openTime,
            rewardInfo.endTime,
            rewardInfo.emissionsPerSecondX64
          )
        ],
        signers: [],
        instructionTypes: [InstructionType.clmmInitReward],
        supportedVersion: [TxVersion.LEGACY, TxVersion.V0],
        lookupTableAddress: [poolInfo.lookupTableAccount].filter(i => !i.equals(PublicKey.default)),
      } as InnerTransaction
    }
  }

  static makeCollectRewardInstructions({
    poolInfo, ownerInfo, rewardMint
  }: {
    poolInfo: AmmV3PoolInfo,
    ownerInfo: {
      wallet: PublicKey,
      tokenAccount: PublicKey,
    },
    rewardMint: PublicKey
  }) {
    let rewardIndex
    let rewardVault
    for (let index = 0; index < poolInfo.rewardInfos.length; index++)
      if (poolInfo.rewardInfos[index].tokenMint.equals(rewardMint)) {
        rewardIndex = index
        rewardVault = poolInfo.rewardInfos[index].tokenVault
      }

    if (rewardIndex === undefined || rewardVault === undefined) throw Error("reward mint check error")

    return {
      address: { rewardVault },
      innerTransaction: {
        instructions: [
          collectRewardInstruction(
            poolInfo.programId,
            ownerInfo.wallet,
            poolInfo.id,

            ownerInfo.tokenAccount,
<<<<<<< HEAD
            rewardVault,
            rewardMint,
=======
            rewardVault as PublicKey,
>>>>>>> 60556ffb

            rewardIndex ?? 0,
          )
        ],
        signers: [],
        instructionTypes: [InstructionType.clmmInitReward],
        supportedVersion: [TxVersion.LEGACY, TxVersion.V0],
        lookupTableAddress: [poolInfo.lookupTableAccount].filter(i => !i.equals(PublicKey.default)),
      } as InnerTransaction
    }
  }

  // calculate
  static getLiquidityAmountOutFromAmountIn({ poolInfo, inputA, tickLower, tickUpper, amount, slippage, add, token2022Infos, epochInfo, amountHasFee }:
    { poolInfo: AmmV3PoolInfo, inputA: boolean, tickLower: number, tickUpper: number, amount: BN, slippage: number, add: boolean,
      amountHasFee: boolean,

      token2022Infos: ReturnTypeFetchMultipleMintInfos,
      epochInfo: EpochInfo,
     }): ReturnTypeGetLiquidityAmountOut {
    const sqrtPriceX64 = poolInfo.sqrtPriceX64
    const sqrtPriceX64A = SqrtPriceMath.getSqrtPriceX64FromTick(tickLower)
    const sqrtPriceX64B = SqrtPriceMath.getSqrtPriceX64FromTick(tickUpper)

    const coefficient = add ? 1 - slippage : 1 + slippage;

    const addFeeAmount = getTransferAmountFee(amount, token2022Infos[inputA ? poolInfo.mintA.mint.toString() : poolInfo.mintB.mint.toString()]?.feeConfig, epochInfo, !amountHasFee)
    const _amount = addFeeAmount.amount.sub(addFeeAmount.fee ?? ZERO).muln(coefficient)

    let liquidity: BN
    if (sqrtPriceX64.lte(sqrtPriceX64A)) {
      liquidity = inputA ? LiquidityMath.getLiquidityFromTokenAmountA(sqrtPriceX64A, sqrtPriceX64B, _amount, !add) : new BN(0)
    } else if (sqrtPriceX64.lte(sqrtPriceX64B)) {
      const liquidity0 = LiquidityMath.getLiquidityFromTokenAmountA(sqrtPriceX64, sqrtPriceX64B, _amount, !add);
      const liquidity1 = LiquidityMath.getLiquidityFromTokenAmountB(sqrtPriceX64A, sqrtPriceX64, _amount);
      liquidity = inputA ? liquidity0 : liquidity1
    } else {
      liquidity = inputA ? new BN(0) : LiquidityMath.getLiquidityFromTokenAmountB(sqrtPriceX64A, sqrtPriceX64B, _amount);
    }

    return this.getAmountsFromLiquidity({ poolInfo, tickLower, tickUpper, liquidity, slippage, add, token2022Infos, epochInfo })
  }

  static getLiquidityFromAmounts({ poolInfo, tickLower, tickUpper, amountA, amountB, slippage, add, token2022Infos, epochInfo }:
    { poolInfo: AmmV3PoolInfo, tickLower: number, tickUpper: number, amountA: BN, amountB: BN, slippage: number, add: boolean,

      token2022Infos: ReturnTypeFetchMultipleMintInfos,
      epochInfo: EpochInfo,
    }): ReturnTypeGetLiquidityAmountOut {
    const [_tickLower, _tickUpper, _amountA, _amountB] = tickLower < tickUpper ? [tickLower, tickUpper, amountA, amountB] : [tickUpper, tickLower, amountB, amountA]
    const sqrtPriceX64 = poolInfo.sqrtPriceX64
    const sqrtPriceX64A = SqrtPriceMath.getSqrtPriceX64FromTick(_tickLower)
    const sqrtPriceX64B = SqrtPriceMath.getSqrtPriceX64FromTick(_tickUpper)

    const liquidity =  LiquidityMath.getLiquidityFromTokenAmounts(sqrtPriceX64, sqrtPriceX64A, sqrtPriceX64B, _amountA, _amountB)

    return this.getAmountsFromLiquidity({ poolInfo, tickLower, tickUpper, liquidity, slippage, add, token2022Infos, epochInfo })
  }

  
  static getAmountsFromLiquidity({ poolInfo, tickLower, tickUpper, liquidity, slippage, add, token2022Infos, epochInfo }: {
    poolInfo: AmmV3PoolInfo,
    tickLower: number,
    tickUpper: number,
    liquidity: BN
    slippage: number,
    add: boolean,

    token2022Infos: ReturnTypeFetchMultipleMintInfos,
    epochInfo: EpochInfo,
  }): ReturnTypeGetLiquidityAmountOut {
    const sqrtPriceX64A = SqrtPriceMath.getSqrtPriceX64FromTick(tickLower)
    const sqrtPriceX64B = SqrtPriceMath.getSqrtPriceX64FromTick(tickUpper)

    const coefficientRe = add ? 1 + slippage : 1 - slippage;

    const amounts = LiquidityMath.getAmountsFromLiquidity(poolInfo.sqrtPriceX64, sqrtPriceX64A, sqrtPriceX64B, liquidity, add)
    const [amountA, amountB] = [
      getTransferAmountFee(amounts.amountA, token2022Infos[poolInfo.mintA.mint.toString()]?.feeConfig, epochInfo, true),
      getTransferAmountFee(amounts.amountB, token2022Infos[poolInfo.mintB.mint.toString()]?.feeConfig, epochInfo, true),
    ]
    const [amountSlippageA, amountSlippageB] = [
      getTransferAmountFee(amounts.amountA.muln(coefficientRe), token2022Infos[poolInfo.mintA.mint.toString()]?.feeConfig, epochInfo, true),
      getTransferAmountFee(amounts.amountB.muln(coefficientRe), token2022Infos[poolInfo.mintB.mint.toString()]?.feeConfig, epochInfo, true),
    ]

    return { liquidity, amountA, amountB, amountSlippageA, amountSlippageB, expirationTime: minExpirationTime(amountA.expirationTime, amountB.expirationTime) }
  }

  static getPriceAndTick({ poolInfo, price, baseIn }: { poolInfo: AmmV3PoolInfo, price: Decimal, baseIn: boolean }): ReturnTypeGetPriceAndTick {
    const _price = baseIn ? price : new Decimal(1).div(price)

    const tick = TickMath.getTickWithPriceAndTickspacing(_price, poolInfo.ammConfig.tickSpacing, poolInfo.mintA.decimals, poolInfo.mintB.decimals)
    const tickSqrtPriceX64 = SqrtPriceMath.getSqrtPriceX64FromTick(tick)
    const tickPrice = SqrtPriceMath.sqrtPriceX64ToPrice(tickSqrtPriceX64, poolInfo.mintA.decimals, poolInfo.mintB.decimals)

    return baseIn ? { tick, price: tickPrice } : { tick, price: new Decimal(1).div(tickPrice) }
  }

  static getTickPrice({ poolInfo, tick, baseIn }: { poolInfo: AmmV3PoolInfo, tick: number, baseIn: boolean }): ReturnTypeGetTickPrice {
    const tickSqrtPriceX64 = SqrtPriceMath.getSqrtPriceX64FromTick(tick)
    const tickPrice = SqrtPriceMath.sqrtPriceX64ToPrice(tickSqrtPriceX64, poolInfo.mintA.decimals, poolInfo.mintB.decimals)

    return baseIn ? { tick, price: tickPrice, tickSqrtPriceX64 } : { tick, price: new Decimal(1).div(tickPrice), tickSqrtPriceX64 }
  }

  static computeAmountOutFormat({ poolInfo, tickArrayCache, token2022Infos, epochInfo, amountIn, currencyOut, slippage }: {
    poolInfo: AmmV3PoolInfo,
    tickArrayCache: { [key: string]: TickArray; },

    token2022Infos: ReturnTypeFetchMultipleMintInfos,
    epochInfo: EpochInfo,

    amountIn: CurrencyAmount | TokenAmount,
    currencyOut: Token | Currency,
    slippage: Percent
  }): ReturnTypeComputeAmountOutFormat {
    const amountInIsTokenAmount = amountIn instanceof TokenAmount
    const inputMint = (amountInIsTokenAmount ? amountIn.token : Token.WSOL).mint;
    const _amountIn = amountIn.raw
    const _slippage = slippage.numerator.toNumber() / slippage.denominator.toNumber()

    const { realAmountIn: _realAmountIn, amountOut: _amountOut, minAmountOut: _minAmountOut, expirationTime, currentPrice, executionPrice, priceImpact, fee, remainingAccounts } = AmmV3.computeAmountOut({
      poolInfo,
      tickArrayCache,
      baseMint: inputMint,
      amountIn: _amountIn,
      slippage: _slippage,

      token2022Infos,
      epochInfo
    })

    const realAmountIn = { 
      ..._realAmountIn, 
      amount: amountInIsTokenAmount ? new TokenAmount(amountIn.token, _realAmountIn.amount) : new CurrencyAmount(Currency.SOL, _realAmountIn.amount),
      fee: _realAmountIn.fee === undefined ? undefined : amountInIsTokenAmount ? new TokenAmount(amountIn.token, _realAmountIn.fee) : new CurrencyAmount(Currency.SOL, _realAmountIn.fee)
    }

    const amountOut = { 
      ..._amountOut, 
      amount: currencyOut instanceof Token ? new TokenAmount(currencyOut, _amountOut.amount) : new CurrencyAmount(currencyOut, _amountOut.amount),
      fee: _amountOut.fee === undefined ? undefined : currencyOut instanceof Token ? new TokenAmount(currencyOut, _amountOut.fee) : new CurrencyAmount(currencyOut, _amountOut.fee)
    }
    const minAmountOut = { 
      ..._minAmountOut, 
      amount: currencyOut instanceof Token ? new TokenAmount(currencyOut, _minAmountOut.amount) : new CurrencyAmount(currencyOut, _minAmountOut.amount),
      fee: _minAmountOut.fee === undefined ? undefined : currencyOut instanceof Token ? new TokenAmount(currencyOut, _minAmountOut.fee) : new CurrencyAmount(currencyOut, _minAmountOut.fee)
    }
    const _currentPrice = new Price(
      amountInIsTokenAmount ? amountIn.token : amountIn.currency,
      new BN(10).pow(new BN(20 + (amountInIsTokenAmount ? amountIn.token : amountIn.currency).decimals)),
      currencyOut instanceof Token ? currencyOut : Token.WSOL,
      currentPrice.mul(new Decimal(10 ** (20 + (currencyOut instanceof Token ? currencyOut : Token.WSOL).decimals))).toFixed(0)
    )
    const _executionPrice = new Price(
      amountInIsTokenAmount ? amountIn.token : amountIn.currency,
      new BN(10).pow(new BN(20 + (amountInIsTokenAmount ? amountIn.token : amountIn.currency).decimals)),
      currencyOut instanceof Token ? currencyOut : Token.WSOL,
      executionPrice.mul(new Decimal(10 ** (20 + (currencyOut instanceof Token ? currencyOut : Token.WSOL).decimals))).toFixed(0)
    )
    const _fee = amountInIsTokenAmount ? new TokenAmount(amountIn.token, fee) : new CurrencyAmount(amountIn.currency, fee);

    return {
      realAmountIn,
      amountOut,
      minAmountOut,
      expirationTime,
      currentPrice: _currentPrice,
      executionPrice: _executionPrice,
      priceImpact,
      fee: _fee,
      remainingAccounts
    }
  }

  static async computeAmountOutAndCheckToken({ connection, poolInfo, tickArrayCache, baseMint, amountIn, slippage, priceLimit = new Decimal(0) }: {
    connection: Connection
    poolInfo: AmmV3PoolInfo,
    tickArrayCache: { [key: string]: TickArray; },
    baseMint: PublicKey,

    amountIn: BN,
    slippage: number,
    priceLimit?: Decimal
  }) {
    const epochInfo = await connection.getEpochInfo()
    const token2022Infos = await fetchMultipleMintInfos({ connection, mints: [ poolInfo.mintA, poolInfo.mintB ].filter(i => i.programId.equals(TOKEN_2022_PROGRAM_ID)).map(i => i.mint)})
    return this.computeAmountOut({
      poolInfo, tickArrayCache, baseMint, amountIn, slippage, priceLimit,
      token2022Infos, epochInfo
    })
  }

  static computeAmountOut(
    { poolInfo, tickArrayCache, baseMint, token2022Infos, epochInfo, amountIn, slippage, priceLimit = new Decimal(0) }: {
      poolInfo: AmmV3PoolInfo,
      tickArrayCache: { [key: string]: TickArray; },
      baseMint: PublicKey,

      token2022Infos: ReturnTypeFetchMultipleMintInfos,
      epochInfo: EpochInfo,

      amountIn: BN,
      slippage: number,
      priceLimit?: Decimal
    }
  ): ReturnTypeComputeAmountOut {
    let sqrtPriceLimitX64: BN;
    if (priceLimit.equals(new Decimal(0))) {
      sqrtPriceLimitX64 = baseMint.equals(poolInfo.mintA.mint)
        ? MIN_SQRT_PRICE_X64.add(ONE)
        : MAX_SQRT_PRICE_X64.sub(ONE);
    } else {
      sqrtPriceLimitX64 = SqrtPriceMath.priceToSqrtPriceX64(
        priceLimit,
        poolInfo.mintA.decimals,
        poolInfo.mintB.decimals
      );
    }

    const realAmountIn = getTransferAmountFee(amountIn, token2022Infos[baseMint.toString()]?.feeConfig, epochInfo, false)

    const { expectedAmountOut: _expectedAmountOut, remainingAccounts, executionPrice: _executionPriceX64, feeAmount } = PoolUtils.getOutputAmountAndRemainAccounts(
      poolInfo,
      tickArrayCache,
      baseMint,
      realAmountIn.amount.sub(realAmountIn.fee ?? ZERO),
      sqrtPriceLimitX64
    );

    const outMint = poolInfo.mintA.mint.equals(baseMint) ? poolInfo.mintB.mint : poolInfo.mintA.mint
    const amountOut = getTransferAmountFee(_expectedAmountOut, token2022Infos[outMint.toString()]?.feeConfig, epochInfo, false)

    const _executionPrice = SqrtPriceMath.sqrtPriceX64ToPrice(_executionPriceX64, poolInfo.mintA.decimals, poolInfo.mintB.decimals)
    const executionPrice = baseMint.equals(poolInfo.mintA.mint) ? _executionPrice : new Decimal(1).div(_executionPrice)

    const _minAmountOut = _expectedAmountOut.mul(new BN(Math.floor((1 - slippage) * 10000000000))).div(new BN(10000000000));
    const minAmountOut = getTransferAmountFee(_minAmountOut, token2022Infos[outMint.toString()]?.feeConfig, epochInfo, false)

    const poolPrice = poolInfo.mintA.mint.equals(baseMint) ? poolInfo.currentPrice : new Decimal(1).div(poolInfo.currentPrice)

    const _numerator = new Decimal(executionPrice).sub(poolPrice).abs()
    const _denominator = poolPrice
    const priceImpact = new Percent(
      new Decimal(_numerator).mul(10 ** 15).toFixed(0),
      new Decimal(_denominator).mul(10 ** 15).toFixed(0),
    );

    return {
      realAmountIn,
      amountOut,
      minAmountOut,
      expirationTime: minExpirationTime(realAmountIn.expirationTime, amountOut.expirationTime),
      currentPrice: poolInfo.currentPrice,
      executionPrice,
      priceImpact,
      fee: feeAmount,

      remainingAccounts
    }
  }

  static async computeAmountInAndCheckToken({ connection, poolInfo, tickArrayCache, baseMint, amountOut, slippage, priceLimit = new Decimal(0) }: {
    connection: Connection
    poolInfo: AmmV3PoolInfo,
    tickArrayCache: { [key: string]: TickArray; },
    baseMint: PublicKey,

    amountOut: BN,
    slippage: number,
    priceLimit?: Decimal
  }) {
    const epochInfo = await connection.getEpochInfo()
    const token2022Infos = await fetchMultipleMintInfos({ connection, mints: [ poolInfo.mintA, poolInfo.mintB ].filter(i => i.programId.equals(TOKEN_2022_PROGRAM_ID)).map(i => i.mint)})
    return this.computeAmountIn({
      poolInfo, tickArrayCache, baseMint, amountOut, slippage, priceLimit,
      token2022Infos, epochInfo
    })
  }

  static computeAmountIn(
    { poolInfo, tickArrayCache, baseMint, token2022Infos, epochInfo, amountOut, slippage, priceLimit = new Decimal(0) }: {
      poolInfo: AmmV3PoolInfo,
      tickArrayCache: { [key: string]: TickArray; },
      baseMint: PublicKey,

      token2022Infos: ReturnTypeFetchMultipleMintInfos,
      epochInfo: EpochInfo,

      amountOut: BN,
      slippage: number,
      priceLimit?: Decimal
    }
  ): ReturnTypeComputeAmountOutBaseOut {
    let sqrtPriceLimitX64: BN;
    if (priceLimit.equals(new Decimal(0))) {
      sqrtPriceLimitX64 = baseMint.equals(poolInfo.mintB.mint)
        ? MIN_SQRT_PRICE_X64.add(ONE)
        : MAX_SQRT_PRICE_X64.sub(ONE);
    } else {
      sqrtPriceLimitX64 = SqrtPriceMath.priceToSqrtPriceX64(
        priceLimit,
        poolInfo.mintA.decimals,
        poolInfo.mintB.decimals
      );
    }

    const realAmountOut = getTransferAmountFee(amountOut, token2022Infos[baseMint.toString()]?.feeConfig, epochInfo, true)

    const { expectedAmountIn: _expectedAmountIn, remainingAccounts, executionPrice: _executionPriceX64, feeAmount } = PoolUtils.getInputAmountAndRemainAccounts(
      poolInfo,
      tickArrayCache,
      baseMint,
      realAmountOut.amount.sub(realAmountOut.fee ?? ZERO),
      sqrtPriceLimitX64
    );

    const inMint = poolInfo.mintA.mint.equals(baseMint) ? poolInfo.mintB.mint : poolInfo.mintA.mint
    const amountIn = getTransferAmountFee(_expectedAmountIn, token2022Infos[inMint.toString()]?.feeConfig, epochInfo, true)

    const _executionPrice = SqrtPriceMath.sqrtPriceX64ToPrice(_executionPriceX64, poolInfo.mintA.decimals, poolInfo.mintB.decimals)
    const executionPrice = baseMint.equals(poolInfo.mintA.mint) ? _executionPrice : new Decimal(1).div(_executionPrice)

    const _maxAmountIn = _expectedAmountIn.mul(new BN(Math.floor((1 + slippage) * 10000000000))).div(new BN(10000000000));
    const maxAmountIn = getTransferAmountFee(_maxAmountIn, token2022Infos[inMint.toString()]?.feeConfig, epochInfo, true)

    const poolPrice = poolInfo.mintA.mint.equals(baseMint) ? poolInfo.currentPrice : new Decimal(1).div(poolInfo.currentPrice)

    const _numerator = new Decimal(executionPrice).sub(poolPrice).abs()
    const _denominator = poolPrice
    const priceImpact = new Percent(
      new Decimal(_numerator).mul(10 ** 15).toFixed(0),
      new Decimal(_denominator).mul(10 ** 15).toFixed(0),
    );

    return {
      amountIn,
      maxAmountIn,
      realAmountOut,
      expirationTime: minExpirationTime(amountIn.expirationTime, realAmountOut.expirationTime),
      currentPrice: poolInfo.currentPrice,
      executionPrice,
      priceImpact,
      fee: feeAmount,

      remainingAccounts
    }
  }

  static estimateAprsForPriceRangeMultiplier({ poolInfo, aprType, positionTickLowerIndex, positionTickUpperIndex }: {
    poolInfo: AmmV3PoolInfo,
    aprType: 'day' | 'week' | 'month',

    positionTickLowerIndex: number,
    positionTickUpperIndex: number,
  }) {
    const aprInfo = poolInfo[aprType]

    const priceLower = this.getTickPrice({ poolInfo, tick: positionTickLowerIndex, baseIn: true }).price.toNumber()
    const priceUpper = this.getTickPrice({ poolInfo, tick: positionTickUpperIndex, baseIn: true }).price.toNumber()

    const _minPrice = Math.max(priceLower, aprInfo.priceMin)
    const _maxPrice = Math.min(priceUpper, aprInfo.priceMax)

    const sub = _maxPrice - _minPrice

    const userRange = priceUpper - priceLower
    const tradeRange = aprInfo.priceMax - aprInfo.priceMin

    let p

    if (sub <= 0) p = 0
    else if (userRange === sub) p = (tradeRange) / sub
    else if (tradeRange === sub) p = sub / (userRange)
    else p = sub / (tradeRange) * (sub / (userRange))

    return {
      feeApr: aprInfo.feeApr * p,
      rewardsApr: [aprInfo.rewardApr.A * p, aprInfo.rewardApr.B * p, aprInfo.rewardApr.C * p],
      apr: aprInfo.apr * p
    }
  }

  static estimateAprsForPriceRangeDelta({ poolInfo, aprType, mintPrice, rewardMintDecimals, liquidity, positionTickLowerIndex, positionTickUpperIndex, chainTime }: {
    poolInfo: AmmV3PoolInfo,
    aprType: 'day' | 'week' | 'month',

    mintPrice: { [mint: string]: Price },

    rewardMintDecimals: { [mint: string]: number },

    liquidity: BN,
    positionTickLowerIndex: number,
    positionTickUpperIndex: number,

    chainTime: number,
  }) {
    const aprTypeDay = aprType === 'day' ? 1 : aprType === 'week' ? 7 : aprType === 'month' ? 30 : 0
    const aprInfo = poolInfo[aprType]
    const mintPriceA = mintPrice[poolInfo.mintA.mint.toString()]
    const mintPriceB = mintPrice[poolInfo.mintB.mint.toString()]
    const mintDecimalsA = poolInfo.mintA.decimals
    const mintDecimalsB = poolInfo.mintB.decimals

    if (!aprInfo || !mintPriceA || !mintPriceB) return { feeApr: 0, rewardsApr: [0, 0, 0], apr: 0 }

    const sqrtPriceX64A = SqrtPriceMath.getSqrtPriceX64FromTick(positionTickLowerIndex)
    const sqrtPriceX64B = SqrtPriceMath.getSqrtPriceX64FromTick(positionTickUpperIndex)

    const { amountSlippageA: poolLiquidityA, amountSlippageB: poolLiquidityB } = LiquidityMath.getAmountsFromLiquidityWithSlippage(poolInfo.sqrtPriceX64, sqrtPriceX64A, sqrtPriceX64B, poolInfo.liquidity, false, false, 0)
    const { amountSlippageA: userLiquidityA, amountSlippageB: userLiquidityB } = LiquidityMath.getAmountsFromLiquidityWithSlippage(poolInfo.sqrtPriceX64, sqrtPriceX64A, sqrtPriceX64B, liquidity, false, false, 0)

    const poolTvl = new Decimal(poolLiquidityA.toString()).div(new Decimal(10).pow(mintDecimalsA)).mul(mintPriceA.toFixed(mintDecimalsA)).add(new Decimal(poolLiquidityB.toString()).div(new Decimal(10).pow(mintDecimalsB)).mul(mintPriceB.toFixed(mintDecimalsB)))
    const userTvl = new Decimal(userLiquidityA.toString()).div(new Decimal(10).pow(mintDecimalsA)).mul(mintPriceA.toFixed(mintDecimalsA)).add(new Decimal(userLiquidityB.toString()).div(new Decimal(10).pow(mintDecimalsB)).mul(mintPriceB.toFixed(mintDecimalsB)))

    const p = userTvl.div(poolTvl.add(userTvl)).div(userTvl)

    const feesPerYear = new Decimal(aprInfo.volumeFee).mul(365).div(aprTypeDay);
    const feeApr = feesPerYear.mul(p).mul(100).toNumber();

    const SECONDS_PER_YEAR = 3600 * 24 * 365

    const rewardsApr = poolInfo.rewardInfos.map((i) => {
      const iDecimal = rewardMintDecimals[i.tokenMint.toString()]
      const iPrice = mintPrice[i.tokenMint.toString()]

      if (chainTime < i.openTime.toNumber() || chainTime > i.endTime.toNumber() || i.perSecond.equals(0) || !iPrice || iDecimal === undefined) return 0

      return new Decimal(iPrice.toFixed(iDecimal)).mul(i.perSecond.mul(SECONDS_PER_YEAR)).div(new Decimal(10).pow(iDecimal)).mul(p).mul(100).toNumber()
    })

    return {
      feeApr,
      rewardsApr,
      apr: feeApr + rewardsApr.reduce((a, b) => a + b, 0)
    }
  }

  // fetch data
  static async fetchMultiplePoolInfos({ connection, poolKeys, ownerInfo, chainTime, batchRequest = false, updateOwnerRewardAndFee = true }: { connection: Connection, poolKeys: ApiAmmV3PoolsItem[], ownerInfo?: { wallet: PublicKey, tokenAccounts: TokenAccount[] }, chainTime: number, batchRequest?: boolean, updateOwnerRewardAndFee?: boolean }): Promise<ReturnTypeFetchMultiplePoolInfos> {
    const poolAccountInfos = await getMultipleAccountsInfo(connection, poolKeys.map(i => new PublicKey(i.id)), { batchRequest })

    const programIds: PublicKey[] = []

    const poolsInfo: ReturnTypeFetchMultiplePoolInfos = {}

    const updateRewardInfos: AmmV3PoolRewardInfo[] = []

    for (let index = 0; index < poolKeys.length; index++) {
      const apiPoolInfo = poolKeys[index]
      const accountInfo = poolAccountInfos[index]

      if (accountInfo === null) continue

      const layoutAccountInfo = PoolInfoLayout.decode(accountInfo.data)

      poolsInfo[apiPoolInfo.id] = {
        state: {
          id: new PublicKey(apiPoolInfo.id),
          mintA: {
            programId: new PublicKey(apiPoolInfo.mintProgramIdA),
            mint: layoutAccountInfo.mintA,
            vault: layoutAccountInfo.vaultA,
            decimals: layoutAccountInfo.mintDecimalsA,
          },
          mintB: {
            programId: new PublicKey(apiPoolInfo.mintProgramIdB),
            mint: layoutAccountInfo.mintB,
            vault: layoutAccountInfo.vaultB,
            decimals: layoutAccountInfo.mintDecimalsB,
          },
          observationId: layoutAccountInfo.observationId,
          ammConfig: {
            ...apiPoolInfo.ammConfig,
            id: new PublicKey(apiPoolInfo.ammConfig.id)
          },

          creator: layoutAccountInfo.creator,
          programId: accountInfo.owner,
          version: 6,

          tickSpacing: layoutAccountInfo.tickSpacing,
          liquidity: layoutAccountInfo.liquidity,
          sqrtPriceX64: layoutAccountInfo.sqrtPriceX64,
          currentPrice: SqrtPriceMath.sqrtPriceX64ToPrice(layoutAccountInfo.sqrtPriceX64, layoutAccountInfo.mintDecimalsA, layoutAccountInfo.mintDecimalsB),
          tickCurrent: layoutAccountInfo.tickCurrent,
          observationIndex: layoutAccountInfo.observationIndex,
          observationUpdateDuration: layoutAccountInfo.observationUpdateDuration,
          feeGrowthGlobalX64A: layoutAccountInfo.feeGrowthGlobalX64A,
          feeGrowthGlobalX64B: layoutAccountInfo.feeGrowthGlobalX64B,
          protocolFeesTokenA: layoutAccountInfo.protocolFeesTokenA,
          protocolFeesTokenB: layoutAccountInfo.protocolFeesTokenB,
          swapInAmountTokenA: layoutAccountInfo.swapInAmountTokenA,
          swapOutAmountTokenB: layoutAccountInfo.swapOutAmountTokenB,
          swapInAmountTokenB: layoutAccountInfo.swapInAmountTokenB,
          swapOutAmountTokenA: layoutAccountInfo.swapOutAmountTokenA,
          tickArrayBitmap: layoutAccountInfo.tickArrayBitmap,

          rewardInfos: await PoolUtils.updatePoolRewardInfos({
            connection,
            apiPoolInfo,
            chainTime,
            poolLiquidity: layoutAccountInfo.liquidity,
            rewardInfos: layoutAccountInfo.rewardInfos.filter(i => !i.tokenMint.equals(PublicKey.default))
          }),

          day: apiPoolInfo.day,
          week: apiPoolInfo.week,
          month: apiPoolInfo.month,
          tvl: apiPoolInfo.tvl,
          lookupTableAccount: new PublicKey(apiPoolInfo.lookupTableAccount),

          startTime: layoutAccountInfo.startTime.toNumber(),
        }
      }

      if (ownerInfo) {
        updateRewardInfos.push(...poolsInfo[apiPoolInfo.id].state.rewardInfos.filter(i => i.creator.equals(ownerInfo.wallet)))
      }

      if (!programIds.find(i => i.equals(accountInfo.owner))) programIds.push(accountInfo.owner)
    }

    if (ownerInfo) {
      const allMint = ownerInfo.tokenAccounts.filter(i => i.accountInfo.amount.eq(new BN(1))).map(i => i.accountInfo.mint)
      const allPositionKey: PublicKey[] = []
      for (const itemMint of allMint) {
        for (const itemProgramId of programIds) {
          allPositionKey.push(getPdaPersonalPositionAddress(itemProgramId, itemMint).publicKey)
        }
      }
      const positionAccountInfos = await getMultipleAccountsInfo(connection, allPositionKey, { batchRequest })

      const keyToTickArrayAddress: { [key: string]: PublicKey } = {}
      for (const itemAccountInfo of positionAccountInfos) {
        if (itemAccountInfo === null) continue
        const position = PositionInfoLayout.decode(itemAccountInfo.data)
        const itemPoolId = position.poolId.toString()
        const poolInfoA = poolsInfo[itemPoolId]
        if (poolInfoA === undefined) continue

        const poolInfo = poolInfoA.state

        const priceLower = this.getTickPrice({
          poolInfo,
          tick: position.tickLower,
          baseIn: true
        })
        const priceUpper = this.getTickPrice({
          poolInfo,
          tick: position.tickUpper,
          baseIn: true
        })
        const { amountA, amountB } = LiquidityMath.getAmountsFromLiquidity(poolInfo.sqrtPriceX64, priceLower.tickSqrtPriceX64, priceUpper.tickSqrtPriceX64, position.liquidity, false)

        const leverage = 1 / (1 - Math.sqrt(Math.sqrt(priceLower.price.div(priceUpper.price).toNumber())))

        poolsInfo[itemPoolId].positionAccount = [...(poolsInfo[itemPoolId].positionAccount ?? []), {
          poolId: position.poolId,
          nftMint: position.nftMint,

          priceLower: priceLower.price,
          priceUpper: priceUpper.price,
          amountA,
          amountB,
          tickLower: position.tickLower,
          tickUpper: position.tickUpper,
          liquidity: position.liquidity,
          feeGrowthInsideLastX64A: position.feeGrowthInsideLastX64A,
          feeGrowthInsideLastX64B: position.feeGrowthInsideLastX64B,
          tokenFeesOwedA: position.tokenFeesOwedA,
          tokenFeesOwedB: position.tokenFeesOwedB,
          rewardInfos: position.rewardInfos.map(i => ({
            ...i,
            pendingReward: new BN(0)
          })),

          leverage,
          tokenFeeAmountA: new BN(0),
          tokenFeeAmountB: new BN(0),
        }]

        const tickArrayLowerAddress = TickUtils.getTickArrayAddressByTick(
          poolsInfo[itemPoolId].state.programId,
          position.poolId,
          position.tickLower,
          poolsInfo[itemPoolId].state.tickSpacing
        );
        const tickArrayUpperAddress = TickUtils.getTickArrayAddressByTick(
          poolsInfo[itemPoolId].state.programId,
          position.poolId,
          position.tickUpper,
          poolsInfo[itemPoolId].state.tickSpacing
        );
        keyToTickArrayAddress[`${poolsInfo[itemPoolId].state.programId.toString()}-${position.poolId.toString()}-${position.tickLower}`] = tickArrayLowerAddress
        keyToTickArrayAddress[`${poolsInfo[itemPoolId].state.programId.toString()}-${position.poolId.toString()}-${position.tickUpper}`] = tickArrayUpperAddress
      }

      if (updateOwnerRewardAndFee) {
        const tickArrayKeys = Object.values(keyToTickArrayAddress)
        const tickArrayDatas = await getMultipleAccountsInfo(connection, tickArrayKeys, { batchRequest })
<<<<<<< HEAD
        const tickArrayLayout: {[key:string]: TickArray} = {}
        for (let index = 0; index < tickArrayKeys.length; index++) {
          const tickArrayData = tickArrayDatas[index]
          if (tickArrayData === null) continue
          const key = tickArrayKeys[index]
          tickArrayLayout[key.toString()] = {
            address: key,
            ...TickArrayLayout.decode(tickArrayData.data)
          }
=======
        const tickArrayLayout: {[key:string]:any} = {}
        for (let index = 0; index < tickArrayKeys.length; index++) {
          const tickArrayData = tickArrayDatas[index]
          if (tickArrayData === null) continue
          const key = tickArrayKeys[index].toString()
          tickArrayLayout[key] = TickArrayLayout.decode(tickArrayData.data)
>>>>>>> 60556ffb
        }
  
        for (const { state, positionAccount } of Object.values(poolsInfo)) {
          if (!positionAccount) continue
          for (const itemPA of positionAccount) {
            const keyLower = `${state.programId.toString()}-${state.id.toString()}-${itemPA.tickLower}`
            const keyUpper = `${state.programId.toString()}-${state.id.toString()}-${itemPA.tickUpper}`
            const tickArrayLower = tickArrayLayout[keyToTickArrayAddress[keyLower].toString()]
            const tickArrayUpper = tickArrayLayout[keyToTickArrayAddress[keyUpper].toString()]
            const tickLowerState: Tick = tickArrayLower.ticks[TickUtils.getTickOffsetInArray(
              itemPA.tickLower,
              state.tickSpacing
            )]
            const tickUpperState: Tick = tickArrayUpper.ticks[TickUtils.getTickOffsetInArray(
              itemPA.tickUpper,
              state.tickSpacing
            )]
            const { tokenFeeAmountA, tokenFeeAmountB } = PositionUtils.GetPositionFees(state, itemPA, tickLowerState, tickUpperState)
            const rewardInfos = PositionUtils.GetPositionRewards(state, itemPA, tickLowerState, tickUpperState)
            itemPA.tokenFeeAmountA = tokenFeeAmountA.gte(ZERO) ? tokenFeeAmountA : ZERO
            itemPA.tokenFeeAmountB = tokenFeeAmountB.gte(ZERO) ? tokenFeeAmountB : ZERO
            for (let i = 0; i < rewardInfos.length; i++) {
              itemPA.rewardInfos[i].pendingReward = rewardInfos[i].gte(ZERO) ? rewardInfos[i] : ZERO
            }
          }
        }
      }
    }

    if (updateRewardInfos.length > 0) {
      const vaults = updateRewardInfos.map(i => i.tokenVault)
      const rewardVaultInfos = await getMultipleAccountsInfo(connection, vaults, { batchRequest })
      const rewardVaultAmount: { [mint: string]: BN } = {}
      for (let index = 0; index < vaults.length; index++) {
        const valutKey = vaults[index].toString()
        const itemRewardVaultInfo = rewardVaultInfos[index]
        if (itemRewardVaultInfo === null) continue
        const info = SPL_ACCOUNT_LAYOUT.decode(itemRewardVaultInfo.data)
        rewardVaultAmount[valutKey] = info.amount
      }
      for (const item of updateRewardInfos) {
        const vaultAmount = rewardVaultAmount[item.tokenVault.toString()]
        item.remainingRewards = vaultAmount !== undefined ? vaultAmount.sub(item.rewardTotalEmissioned.sub(item.rewardClaimed)) : ZERO
      }
    }

    return poolsInfo
  }

  static async fetchMultiplePoolTickArrays({ connection, poolKeys, batchRequest }: { connection: Connection, poolKeys: AmmV3PoolInfo[], batchRequest?: boolean }): Promise<ReturnTypeFetchMultiplePoolTickArrays> {
<<<<<<< HEAD
    const tickArraysToPoolId: {[key: string]: PublicKey} = {}
=======
    const tickArraysToPoolId: {[key:string]:PublicKey} = {}
>>>>>>> 60556ffb
    const tickArrays: { pubkey: PublicKey }[] = []
    for (const itemPoolInfo of poolKeys) {
      const tickArrayBitmap = TickUtils.mergeTickArrayBitmap(itemPoolInfo.tickArrayBitmap);
      const currentTickArrayStartIndex = TickUtils.getTickArrayStartIndexByTick(itemPoolInfo.tickCurrent, itemPoolInfo.tickSpacing);

      const startIndexArray = TickUtils.getInitializedTickArrayInRange(tickArrayBitmap, itemPoolInfo.tickSpacing, currentTickArrayStartIndex, Math.floor(FETCH_TICKARRAY_COUNT / 2));
      for (const itemIndex of startIndexArray) {
        const { publicKey: tickArrayAddress } = getPdaTickArrayAddress(
          itemPoolInfo.programId,
          itemPoolInfo.id,
          itemIndex
        );
        tickArrays.push({ pubkey: tickArrayAddress });
        tickArraysToPoolId[tickArrayAddress.toString()] = itemPoolInfo.id
      }
    }

    const fetchedTickArrays = (await getMultipleAccountsInfoWithCustomFlags(connection, tickArrays, { batchRequest }))

    const tickArrayCache: ReturnTypeFetchMultiplePoolTickArrays = {}

    for (const itemAccountInfo of fetchedTickArrays) {
      if (!itemAccountInfo.accountInfo) continue
      const poolId = tickArraysToPoolId[itemAccountInfo.pubkey.toString()]
      if (!poolId) continue
      if (tickArrayCache[poolId.toString()] === undefined) tickArrayCache[poolId.toString()] = {}

      const accountLayoutData = TickArrayLayout.decode(itemAccountInfo.accountInfo.data)

      tickArrayCache[poolId.toString()][accountLayoutData.startTickIndex] = {
        ...accountLayoutData,
        address: itemAccountInfo.pubkey
      }
    }
    return tickArrayCache;
  }

  static async getWhiteListMint({ connection, programId }: { connection: Connection, programId: PublicKey }) {
    const accountInfo = await connection.getAccountInfo(getPdaOperationAccount(programId).publicKey)
    if (!accountInfo) return []
    const whitelistMintsInfo = OperationLayout.decode(accountInfo.data)
    return whitelistMintsInfo.whitelistMints.filter(i => !i.equals(PublicKey.default))
  }
}<|MERGE_RESOLUTION|>--- conflicted
+++ resolved
@@ -2755,12 +2755,8 @@
             poolInfo.ammConfig.id,
 
             ownerInfo.tokenAccount,
-<<<<<<< HEAD
             rewardVault,
             rewardMint,
-=======
-            rewardVault as PublicKey,
->>>>>>> 60556ffb
 
             rewardIndex ?? 0,
             rewardInfo.openTime,
@@ -2806,12 +2802,8 @@
             poolInfo.id,
 
             ownerInfo.tokenAccount,
-<<<<<<< HEAD
             rewardVault,
             rewardMint,
-=======
-            rewardVault as PublicKey,
->>>>>>> 60556ffb
 
             rewardIndex ?? 0,
           )
@@ -3414,7 +3406,6 @@
       if (updateOwnerRewardAndFee) {
         const tickArrayKeys = Object.values(keyToTickArrayAddress)
         const tickArrayDatas = await getMultipleAccountsInfo(connection, tickArrayKeys, { batchRequest })
-<<<<<<< HEAD
         const tickArrayLayout: {[key:string]: TickArray} = {}
         for (let index = 0; index < tickArrayKeys.length; index++) {
           const tickArrayData = tickArrayDatas[index]
@@ -3424,14 +3415,6 @@
             address: key,
             ...TickArrayLayout.decode(tickArrayData.data)
           }
-=======
-        const tickArrayLayout: {[key:string]:any} = {}
-        for (let index = 0; index < tickArrayKeys.length; index++) {
-          const tickArrayData = tickArrayDatas[index]
-          if (tickArrayData === null) continue
-          const key = tickArrayKeys[index].toString()
-          tickArrayLayout[key] = TickArrayLayout.decode(tickArrayData.data)
->>>>>>> 60556ffb
         }
   
         for (const { state, positionAccount } of Object.values(poolsInfo)) {
@@ -3482,11 +3465,7 @@
   }
 
   static async fetchMultiplePoolTickArrays({ connection, poolKeys, batchRequest }: { connection: Connection, poolKeys: AmmV3PoolInfo[], batchRequest?: boolean }): Promise<ReturnTypeFetchMultiplePoolTickArrays> {
-<<<<<<< HEAD
     const tickArraysToPoolId: {[key: string]: PublicKey} = {}
-=======
-    const tickArraysToPoolId: {[key:string]:PublicKey} = {}
->>>>>>> 60556ffb
     const tickArrays: { pubkey: PublicKey }[] = []
     for (const itemPoolInfo of poolKeys) {
       const tickArrayBitmap = TickUtils.mergeTickArrayBitmap(itemPoolInfo.tickArrayBitmap);

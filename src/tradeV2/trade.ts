--- conflicted
+++ resolved
@@ -646,14 +646,9 @@
       executionPrice,
       priceImpact: firstPriceImpact.add(secondPriceImpact),
       fee: [firstFee, secondFee],
-<<<<<<< HEAD
       remainingAccounts: [firstRemainingAccounts, secondRemainingAccounts],
       expirationTime: minExpirationTime(firstExpirationTime, secondExpirationTime),
     }
-=======
-      remainingAccounts: [firstRemainingAccounts as PublicKey[], secondRemainingAccounts as PublicKey[]]
-    };
->>>>>>> 60556ffb
   }
 
   static makeSwapInstruction({ routeProgram, ownerInfo, inputMint, swapInfo }: makeSwapInstructionParam) {
@@ -710,11 +705,7 @@
               ownerInfo.destinationToken,
 
               inputMint.toString(),
-<<<<<<< HEAD
               swapInfo.minMiddleAmountFee.token.mint.toString(),
-=======
-              swapInfo.middleMint!.toString(),
->>>>>>> 60556ffb
 
               poolKey1,
               poolKey2,

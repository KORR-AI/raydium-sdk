import {
  Connection, Keypair, PublicKey, Signer, SystemProgram, TransactionInstruction,
} from '@solana/web3.js';
import BN from 'bn.js';

import {
  Base, InnerTransaction, InstructionType, TokenAccount, TxVersion,
} from '../base';
import { getATAAddress } from '../base/pda';
import {
  AccountMeta, AccountMetaReadonly, ASSOCIATED_TOKEN_PROGRAM_ID,
  findProgramAddress, GetMultipleAccountsInfoConfig,
  getMultipleAccountsInfoWithCustomFlags, Logger, RENT_PROGRAM_ID,
  splitTxAndSigners, SYSTEM_PROGRAM_ID, SYSVAR_CLOCK_PUBKEY, SYSVAR_RENT_PUBKEY,
  TOKEN_PROGRAM_ID,
} from '../common';
import { BigNumberish, parseBigNumberish, TEN, Token, ZERO } from '../entity';
import { seq, struct, u64, u8 } from '../marshmallow';
import { Spl, SPL_ACCOUNT_LAYOUT, SplAccount } from '../spl';
import { WSOL } from '../token';

import {
  governanceCreateTokenOwnerRecord, voterStakeRegistryCreateDepositEntry,
  voterStakeRegistryCreateVoter, voterStakeRegistryDeposit,
  voterStakeRegistryUpdateVoterWeightRecord, voterStakeRegistryWithdraw,
} from './importInstruction';
import {
  FARM_LEDGER_LAYOUT_V3_1, FARM_LEDGER_LAYOUT_V3_2, FARM_LEDGER_LAYOUT_V5_1,
  FARM_LEDGER_LAYOUT_V5_2, FARM_STATE_LAYOUT_V6, FARM_VERSION_TO_LEDGER_LAYOUT,
  FARM_VERSION_TO_STATE_LAYOUT, FarmLedger, FarmState,
  REAL_FARM_STATE_LAYOUT_V3, REAL_FARM_STATE_LAYOUT_V5, Voter, VoterRegistrar,
  FarmStructReward, FarmV6Reward
} from './layout';
import {
  getRegistrarAddress, getTokenOwnerRecordAddress, getVoterAddress,
  getVoterWeightRecordAddress, getVotingMintAuthority, getVotingTokenMint,
} from './pda';

const logger = Logger.from("Farm");

export const poolTypeV6 = { 'Standard SPL': 0, 'Option tokens': 1 } as const

/* ================= pool keys ================= */
export type FarmPoolKeys = {
  readonly id: PublicKey;
  readonly lpMint: PublicKey;
  readonly version: number;
  readonly programId: PublicKey;
  readonly authority: PublicKey;
  readonly lpVault: PublicKey;
  readonly upcoming: boolean;
  readonly rewardInfos: (
    | {
      readonly rewardMint: PublicKey;
      readonly rewardVault: PublicKey;
    }
    | {
      readonly rewardMint: PublicKey;
      readonly rewardVault: PublicKey;
      readonly rewardOpenTime: number;
      readonly rewardEndTime: number;
      readonly rewardPerSecond: number;
      readonly rewardType: keyof typeof poolTypeV6;
    }
  )[];
};


/* ================= user keys ================= */
/**
 * Full user keys that build transaction need
 */
export interface FarmUserKeys {
  ledger: PublicKey;
  auxiliaryLedgers?: PublicKey[];
  lpTokenAccount: PublicKey;
  rewardTokenAccounts: PublicKey[];
  owner: PublicKey;
}

export interface FarmRewardInfo {
  rewardMint: PublicKey;
  rewardPerSecond: BigNumberish;
  rewardOpenTime: BigNumberish;
  rewardEndTime: BigNumberish;
  rewardType: keyof typeof poolTypeV6;
}
/* ================= make instruction and transaction ================= */
export interface FarmDepositInstructionParams {
  poolKeys: FarmPoolKeys;
  userKeys: FarmUserKeys;
  amount: BigNumberish;
}

export type FarmWithdrawInstructionParams = FarmDepositInstructionParams;

export interface FarmCreateAssociatedLedgerAccountInstructionParams {
  poolKeys: FarmPoolKeys;
  userKeys: {
    ledger: PublicKey;
    owner: PublicKey;
  };
}

export interface FarmCreateInstructionParamsV6 {
  version: 6;
  programId: PublicKey;

  lpMint: PublicKey;

  rewardInfos: {
    rewardMint: PublicKey;
    rewardPerSecond: BigNumberish;
    rewardOpenTime: BigNumberish;
    rewardEndTime: BigNumberish;
    rewardType: keyof typeof poolTypeV6;
  }[];

  lockInfo: {
    lockMint: PublicKey;
    lockVault: PublicKey;
  };
}

export type FarmCreateInstructionParams = FarmCreateInstructionParamsV6;

export interface FarmRestartInstructionParamsV6 {
  connection: Connection;
  poolKeys: FarmPoolKeys;
  userKeys: {
    tokenAccounts: TokenAccount[];
    owner: PublicKey;
    payer?: PublicKey;
  };

  newRewardInfo: FarmRewardInfo;
}

export type FarmRestartInstructionParams = FarmRestartInstructionParamsV6;
export interface FarmCreatorWithdrawRewardInstructionParamsV6 {
  poolKeys: FarmPoolKeys;
  userKeys: {
    userRewardToken: PublicKey
    owner: PublicKey;
    payer?: PublicKey;
  };

  withdrawMint: PublicKey;
}

export type FarmCreatorWithdrawRewardInstructionParams = FarmCreatorWithdrawRewardInstructionParamsV6;

export interface FarmCreatorWithdrawRewardInstructionSimpleParamsV6 {
  connection: Connection;
  poolKeys: FarmPoolKeys;
  userKeys: {
    tokenAccounts: TokenAccount[];
    owner: PublicKey;
    payer?: PublicKey;
  };

  withdrawMint: PublicKey;
}

export type FarmCreatorWithdrawRewardInstructionSimpleParams = FarmCreatorWithdrawRewardInstructionSimpleParamsV6;

export interface FarmCreatorAddRewardTokenInstructionParamsV6 {
  connection: Connection;
  poolKeys: FarmPoolKeys;
  userKeys: {
    tokenAccounts: TokenAccount[];
    owner: PublicKey;
    payer?: PublicKey;
  };

  newRewardInfo: FarmRewardInfo;
}

export type FarmCreatorAddRewardTokenInstructionParams = FarmCreatorAddRewardTokenInstructionParamsV6;

export interface MakeCreateFarmInstructionParamsV6 {
  connection: Connection;
  userKeys: {
    tokenAccounts: TokenAccount[];
    owner: PublicKey;
    payer?: PublicKey;
  };
  poolInfo: FarmCreateInstructionParams;
}
export type makeCreateFarmInstructionParams = MakeCreateFarmInstructionParamsV6;

export interface MakeCreateFarmInstructionParamsV6Simple {
  connection: Connection;
  userKeys: {
    tokenAccounts: TokenAccount[];
    owner: PublicKey;
    payer?: PublicKey;
  };
  poolInfo: FarmCreateInstructionParams;
}
export type makeCreateFarmInstructionSimpleParams = MakeCreateFarmInstructionParamsV6Simple;


/* ================= fetch data ================= */
export interface FarmFetchMultipleInfoParams {
  connection: Connection;
  pools: FarmPoolKeys[];
  owner?: PublicKey;
  config?: GetMultipleAccountsInfoConfig;
  chainTime: number,
}
export interface FarmFetchMultipleInfoReturnItem {
  apiPoolInfo: FarmPoolKeys;
  state: FarmState;
  lpVault: SplAccount;
  ledger?: FarmLedger;
  // wrapped data
  wrapped?: { pendingRewards: BN[] };
}
export interface FarmFetchMultipleInfoReturn {
  [id: string]: FarmFetchMultipleInfoReturnItem;
}

export class Farm extends Base {
  /* ================= get layout ================= */
  static getStateLayout(version: number) {
    const STATE_LAYOUT = FARM_VERSION_TO_STATE_LAYOUT[version];
    logger.assertArgument(!!STATE_LAYOUT, "invalid version", "version", version);

    return STATE_LAYOUT;
  }

  static getLedgerLayout(version: number) {
    const LEDGER_LAYOUT = FARM_VERSION_TO_LEDGER_LAYOUT[version];
    logger.assertArgument(!!LEDGER_LAYOUT, "invalid version", "version", version);

    return LEDGER_LAYOUT;
  }

  static getLayouts(version: number) {
    return { state: this.getStateLayout(version), ledger: this.getLedgerLayout(version) };
  }

  /* ================= get key ================= */
  static getAssociatedAuthority({ programId, poolId }: { programId: PublicKey; poolId: PublicKey }) {
    return findProgramAddress([poolId.toBuffer()], programId);
  }

  static getAssociatedLedgerAccount({
    programId,
    poolId,
    owner,
    version
  }: {
    programId: PublicKey;
    poolId: PublicKey;
    owner: PublicKey;
    version: 6 | 5 | 3
  }) {
    const { publicKey } = findProgramAddress(
      [
        poolId.toBuffer(),
        owner.toBuffer(),
        Buffer.from(
          version === 6 ? "farmer_info_associated_seed" : "staker_info_v2_associated_seed",
          "utf-8",
        ),
      ],
      programId,
    );
    return publicKey;
  }

  static getAssociatedLedgerPoolAccount({
    programId,
    poolId,
    mint,
    type,
  }: {
    programId: PublicKey;
    poolId: PublicKey;
    mint: PublicKey;
    type: "lpVault" | "rewardVault";
  }) {
    const { publicKey } = findProgramAddress(
      [
        poolId.toBuffer(),
        mint.toBuffer(),
        Buffer.from(
          type === "lpVault"
            ? "lp_vault_associated_seed"
            : type === "rewardVault"
              ? "reward_vault_associated_seed"
              : "",
          "utf-8",
        ),
      ],
      programId,
    );
    return publicKey;
  }

  /* ================= make instruction and transaction ================= */
  static makeDepositInstruction(params: FarmDepositInstructionParams) {
    const { poolKeys } = params;
    const { version } = poolKeys;

    if (version === 3) {
      return this.makeDepositInstructionV3(params);
    } else if (version === 5) {
      return this.makeDepositInstructionV5(params);
    } else if (version === 6) {
      return this.makeDepositInstructionV6(params);
    }

    return logger.throwArgumentError("invalid version", "poolKeys.version", version);
  }

  static makeDepositInstructionV3({ poolKeys, userKeys, amount }: FarmDepositInstructionParams) {
    logger.assertArgument(
      poolKeys.rewardInfos.length === 1,
      "lengths not equal 1",
      "poolKeys.rewardInfos",
      poolKeys.rewardInfos,
    );
    logger.assertArgument(
      userKeys.rewardTokenAccounts.length === 1,
      "lengths not equal 1",
      "userKeys.rewardTokenAccounts",
      userKeys.rewardTokenAccounts,
    );

    const LAYOUT = struct([u8("instruction"), u64("amount")]);
    const data = Buffer.alloc(LAYOUT.span);
    LAYOUT.encode(
      {
        instruction: 10,
        amount: parseBigNumberish(amount),
      },
      data,
    );

    const keys = [
      AccountMeta(poolKeys.id, false),
      AccountMetaReadonly(poolKeys.authority, false),
      AccountMeta(userKeys.ledger, false),
      AccountMetaReadonly(userKeys.owner, true),
      AccountMeta(userKeys.lpTokenAccount, false),
      AccountMeta(poolKeys.lpVault, false),
      AccountMeta(userKeys.rewardTokenAccounts[0], false),
      AccountMeta(poolKeys.rewardInfos[0].rewardVault, false),
      // system
      AccountMetaReadonly(SYSVAR_CLOCK_PUBKEY, false),
      AccountMetaReadonly(TOKEN_PROGRAM_ID, false),
    ];

    if (userKeys.auxiliaryLedgers) {
      for (const auxiliaryLedger of userKeys.auxiliaryLedgers) {
        keys.push(AccountMeta(auxiliaryLedger, false));
      }
    }

    return {
      address: {},
      innerTransaction: {
        instructions: [
          new TransactionInstruction({
            programId: poolKeys.programId,
            keys,
            data,
          })
        ],
        signers: [],
        lookupTableAddress: [],
        instructionTypes: [InstructionType.farmV3Deposit],
        supportedVersion: [TxVersion.LEGACY, TxVersion.V0]
      }
    }
  }

  static makeDepositInstructionV5({ poolKeys, userKeys, amount }: FarmDepositInstructionParams) {
    logger.assertArgument(
      userKeys.rewardTokenAccounts.length === poolKeys.rewardInfos.length,
      "lengths not equal with poolKeys.rewardInfos",
      "userKeys.rewardTokenAccounts",
      userKeys.rewardTokenAccounts,
    );

    const LAYOUT = struct([u8("instruction"), u64("amount")]);
    const data = Buffer.alloc(LAYOUT.span);
    LAYOUT.encode(
      {
        instruction: 11,
        amount: parseBigNumberish(amount),
      },
      data,
    );

    const keys = [
      AccountMeta(poolKeys.id, false),
      AccountMetaReadonly(poolKeys.authority, false),
      AccountMeta(userKeys.ledger, false),
      AccountMetaReadonly(userKeys.owner, true),
      AccountMeta(userKeys.lpTokenAccount, false),
      AccountMeta(poolKeys.lpVault, false),
      AccountMeta(userKeys.rewardTokenAccounts[0], false),
      AccountMeta(poolKeys.rewardInfos[0].rewardVault, false),
      // system
      AccountMetaReadonly(SYSVAR_CLOCK_PUBKEY, false),
      AccountMetaReadonly(TOKEN_PROGRAM_ID, false),
    ];

    for (let index = 1; index < poolKeys.rewardInfos.length; index++) {
      keys.push(AccountMeta(userKeys.rewardTokenAccounts[index], false));
      keys.push(AccountMeta(poolKeys.rewardInfos[index].rewardVault, false));
    }

    if (userKeys.auxiliaryLedgers) {
      for (const auxiliaryLedger of userKeys.auxiliaryLedgers) {
        keys.push(AccountMeta(auxiliaryLedger, false));
      }
    }

    return {
      address: {},
      innerTransaction: {
        instructions: [
          new TransactionInstruction({
            programId: poolKeys.programId,
            keys,
            data,
          })
        ],
        signers: [],
        lookupTableAddress: [],
        instructionTypes: [InstructionType.farmV5Deposit],
        supportedVersion: [TxVersion.LEGACY, TxVersion.V0]
      }
    }
  }

  static makeDepositInstructionV6({ poolKeys, userKeys, amount }: FarmDepositInstructionParams) {
    logger.assertArgument(
      userKeys.rewardTokenAccounts.length !== 0,
      "lengths equal zero",
      "userKeys.rewardTokenAccounts",
      userKeys.rewardTokenAccounts,
    );
    logger.assertArgument(
      userKeys.rewardTokenAccounts.length === poolKeys.rewardInfos.length,
      "lengths not equal with poolKeys.rewardInfos",
      "userKeys.rewardTokenAccounts",
      userKeys.rewardTokenAccounts,
    );

    const LAYOUT = struct([u8("instruction"), u64("amount")]);
    const data = Buffer.alloc(LAYOUT.span);
    LAYOUT.encode(
      {
        instruction: 1,
        amount: parseBigNumberish(amount),
      },
      data,
    );

    const keys = [
      AccountMetaReadonly(TOKEN_PROGRAM_ID, false),
      AccountMetaReadonly(SYSTEM_PROGRAM_ID, false),
      AccountMeta(poolKeys.id, false),
      AccountMetaReadonly(poolKeys.authority, false),
      AccountMeta(poolKeys.lpVault, false),
      AccountMeta(userKeys.ledger, false),
      AccountMetaReadonly(userKeys.owner, true),
      AccountMeta(userKeys.lpTokenAccount, false),
    ];

    for (let index = 0; index < poolKeys.rewardInfos.length; index++) {
      keys.push(AccountMeta(poolKeys.rewardInfos[index].rewardVault, false));
      keys.push(AccountMeta(userKeys.rewardTokenAccounts[index], false));
    }

    return {
      address: {},
      innerTransaction: {
        instructions: [
          new TransactionInstruction({
            programId: poolKeys.programId,
            keys,
            data,
          })
        ],
        signers: [],
        lookupTableAddress: [],
        instructionTypes: [InstructionType.farmV6Deposit],
        supportedVersion: [TxVersion.LEGACY, TxVersion.V0]
      }
    }
  }

  static makeWithdrawInstruction(params: FarmWithdrawInstructionParams) {
    const { poolKeys } = params;
    const { version } = poolKeys;

    if (version === 3) {
      return this.makeWithdrawInstructionV3(params);
    } else if (version === 5) {
      return this.makeWithdrawInstructionV5(params);
    } else if (version === 6) {
      return this.makeWithdrawInstructionV6(params);
    }

    return logger.throwArgumentError("invalid version", "poolKeys.version", version);
  }

  static makeWithdrawInstructionV3({ poolKeys, userKeys, amount }: FarmWithdrawInstructionParams) {
    logger.assertArgument(
      poolKeys.rewardInfos.length === 1,
      "lengths not equal 1",
      "poolKeys.rewardInfos",
      poolKeys.rewardInfos,
    );
    logger.assertArgument(
      userKeys.rewardTokenAccounts.length === 1,
      "lengths not equal 1",
      "userKeys.rewardTokenAccounts",
      userKeys.rewardTokenAccounts,
    );

    const LAYOUT = struct([u8("instruction"), u64("amount")]);
    const data = Buffer.alloc(LAYOUT.span);
    LAYOUT.encode(
      {
        instruction: 11,
        amount: parseBigNumberish(amount),
      },
      data,
    );

    const keys = [
      AccountMeta(poolKeys.id, false),
      AccountMetaReadonly(poolKeys.authority, false),
      AccountMeta(userKeys.ledger, false),
      AccountMetaReadonly(userKeys.owner, true),
      AccountMeta(userKeys.lpTokenAccount, false),
      AccountMeta(poolKeys.lpVault, false),
      AccountMeta(userKeys.rewardTokenAccounts[0], false),
      AccountMeta(poolKeys.rewardInfos[0].rewardVault, false),
      // system
      AccountMetaReadonly(SYSVAR_CLOCK_PUBKEY, false),
      AccountMetaReadonly(TOKEN_PROGRAM_ID, false),
    ];

    if (userKeys.auxiliaryLedgers) {
      for (const auxiliaryLedger of userKeys.auxiliaryLedgers) {
        keys.push(AccountMeta(auxiliaryLedger, false));
      }
    }

    return {
      address: {},
      innerTransaction: {
        instructions: [
          new TransactionInstruction({
            programId: poolKeys.programId,
            keys,
            data,
          })
        ],
        signers: [],
        lookupTableAddress: [],
        instructionTypes: [InstructionType.farmV5Deposit],
        supportedVersion: [TxVersion.LEGACY, TxVersion.V0]
      }
    }
  }

  static makeWithdrawInstructionV5({ poolKeys, userKeys, amount }: FarmWithdrawInstructionParams) {
    logger.assertArgument(
      userKeys.rewardTokenAccounts.length === poolKeys.rewardInfos.length,
      "lengths not equal with params.poolKeys.rewardInfos",
      "userKeys.rewardTokenAccounts",
      userKeys.rewardTokenAccounts,
    );

    const LAYOUT = struct([u8("instruction"), u64("amount")]);
    const data = Buffer.alloc(LAYOUT.span);
    LAYOUT.encode(
      {
        instruction: 12,
        amount: parseBigNumberish(amount),
      },
      data,
    );

    const keys = [
      AccountMeta(poolKeys.id, false),
      AccountMetaReadonly(poolKeys.authority, false),
      AccountMeta(userKeys.ledger, false),
      AccountMetaReadonly(userKeys.owner, true),
      AccountMeta(userKeys.lpTokenAccount, false),
      AccountMeta(poolKeys.lpVault, false),
      AccountMeta(userKeys.rewardTokenAccounts[0], false),
      AccountMeta(poolKeys.rewardInfos[0].rewardVault, false),
      // system
      AccountMetaReadonly(SYSVAR_CLOCK_PUBKEY, false),
      AccountMetaReadonly(TOKEN_PROGRAM_ID, false),
    ];

    for (let index = 1; index < poolKeys.rewardInfos.length; index++) {
      keys.push(AccountMeta(userKeys.rewardTokenAccounts[index], false));
      keys.push(AccountMeta(poolKeys.rewardInfos[index].rewardVault, false));
    }

    if (userKeys.auxiliaryLedgers) {
      for (const auxiliaryLedger of userKeys.auxiliaryLedgers) {
        keys.push(AccountMeta(auxiliaryLedger, false));
      }
    }

    return {
      address: {},
      innerTransaction: {
        instructions: [
          new TransactionInstruction({
            programId: poolKeys.programId,
            keys,
            data,
          })
        ],
        signers: [],
        lookupTableAddress: [],
        instructionTypes: [InstructionType.farmV5Withdraw],
        supportedVersion: [TxVersion.LEGACY, TxVersion.V0]
      }
    }
  }

  static makeWithdrawInstructionV6({ poolKeys, userKeys, amount }: FarmWithdrawInstructionParams) {
    logger.assertArgument(
      userKeys.rewardTokenAccounts.length !== 0,
      "lengths equal zero",
      "userKeys.rewardTokenAccounts",
      userKeys.rewardTokenAccounts,
    );
    logger.assertArgument(
      userKeys.rewardTokenAccounts.length === poolKeys.rewardInfos.length,
      "lengths not equal with params.poolKeys.rewardInfos",
      "userKeys.rewardTokenAccounts",
      userKeys.rewardTokenAccounts,
    );

    const LAYOUT = struct([u8("instruction"), u64("amount")]);
    const data = Buffer.alloc(LAYOUT.span);
    LAYOUT.encode(
      {
        instruction: 2,
        amount: parseBigNumberish(amount),
      },
      data,
    );

    const keys = [
      AccountMetaReadonly(TOKEN_PROGRAM_ID, false),

      AccountMeta(poolKeys.id, false),
      AccountMetaReadonly(poolKeys.authority, false),
      AccountMeta(poolKeys.lpVault, false),
      AccountMeta(userKeys.ledger, false),
      AccountMetaReadonly(userKeys.owner, true),
      AccountMeta(userKeys.lpTokenAccount, false),
    ];

    for (let index = 0; index < poolKeys.rewardInfos.length; index++) {
      keys.push(AccountMeta(poolKeys.rewardInfos[index].rewardVault, false));
      keys.push(AccountMeta(userKeys.rewardTokenAccounts[index], false));
    }

    return {
      address: {},
      innerTransaction: {
        instructions: [
          new TransactionInstruction({
            programId: poolKeys.programId,
            keys,
            data,
          })
        ],
        signers: [],
        lookupTableAddress: [],
        instructionTypes: [InstructionType.farmV6Withdraw],
        supportedVersion: [TxVersion.LEGACY, TxVersion.V0]
      }
    }
  }

  static makeCreateAssociatedLedgerAccountInstruction(params: FarmCreateAssociatedLedgerAccountInstructionParams) {
    const { poolKeys } = params;
    const { version } = poolKeys;

    if (version === 3) {
      return this.makeCreateAssociatedLedgerAccountInstructionV3(params);
    } else if (version === 5) {
      return this.makeCreateAssociatedLedgerAccountInstructionV5(params);
    }

    return logger.throwArgumentError("invalid version", "poolKeys.version", version);
  }

  static makeCreateAssociatedLedgerAccountInstructionV3({
    poolKeys,
    userKeys,
  }: FarmCreateAssociatedLedgerAccountInstructionParams) {
    const LAYOUT = struct([u8("instruction")]);
    const data = Buffer.alloc(LAYOUT.span);
    LAYOUT.encode(
      {
        instruction: 9,
      },
      data,
    );

    const keys = [
      AccountMeta(poolKeys.id, false),
      AccountMeta(userKeys.ledger, false),
      AccountMetaReadonly(userKeys.owner, true),
      // system
      AccountMetaReadonly(SYSTEM_PROGRAM_ID, false),
      AccountMetaReadonly(SYSVAR_RENT_PUBKEY, false),
    ];

    return {
      address: {},
      innerTransaction: {
        instructions: [
          new TransactionInstruction({
            programId: poolKeys.programId,
            keys,
            data,
          })
        ],
        signers: [],
        lookupTableAddress: [],
        instructionTypes: [InstructionType.farmV3CreateLedger],
        supportedVersion: [TxVersion.LEGACY, TxVersion.V0]
      }
    }
  }

  static makeCreateAssociatedLedgerAccountInstructionV5({
    poolKeys,
    userKeys,
  }: FarmCreateAssociatedLedgerAccountInstructionParams) {
    const LAYOUT = struct([u8("instruction")]);
    const data = Buffer.alloc(LAYOUT.span);
    LAYOUT.encode(
      {
        instruction: 10,
      },
      data,
    );

    const keys = [
      AccountMeta(poolKeys.id, false),
      AccountMeta(userKeys.ledger, false),
      AccountMetaReadonly(userKeys.owner, true),
      // system
      AccountMetaReadonly(SYSTEM_PROGRAM_ID, false),
      AccountMetaReadonly(SYSVAR_RENT_PUBKEY, false),
    ];

    return {
      address: {},
      innerTransaction: {
        instructions: [
          new TransactionInstruction({
            programId: poolKeys.programId,
            keys,
            data,
          })
        ],
        signers: [],
        lookupTableAddress: [],
        instructionTypes: [InstructionType.farmV5CreateLedger],
        supportedVersion: [TxVersion.LEGACY, TxVersion.V0]
      }
    }
  }

  static makeCreateFarmInstruction({ connection, userKeys, poolInfo }: makeCreateFarmInstructionParams) {
    const { version } = poolInfo;

    if (version === 6) {
      return this.makeCreateFarmInstructionV6({
        connection,
        userKeys,
        poolInfo,
      });
    }

    return logger.throwArgumentError("invalid version", "version", version);
  }

  static async makeCreateFarmInstructionV6({ connection, userKeys, poolInfo }: MakeCreateFarmInstructionParamsV6) {
    const farmId = Keypair.generate();
    const lamports = await connection.getMinimumBalanceForRentExemption(FARM_STATE_LAYOUT_V6.span);

    const frontInstructions: TransactionInstruction[] = [];
    const endInstructions: TransactionInstruction[] = [];
    const frontInstructionsType: InstructionType[] = [];
    const endInstructionsType: InstructionType[] = [];
    const signers: Signer[] = [farmId];

    frontInstructions.push(
      SystemProgram.createAccount({
        fromPubkey: userKeys.payer ?? userKeys.owner,
        newAccountPubkey: farmId.publicKey,
        lamports,
        space: FARM_STATE_LAYOUT_V6.span,
        programId: poolInfo.programId,
      }),
    );

    const { publicKey: authority, nonce } = Farm.getAssociatedAuthority({
      programId: poolInfo.programId,
      poolId: farmId.publicKey,
    });

    const lpVault = Farm.getAssociatedLedgerPoolAccount({
      programId: poolInfo.programId,
      poolId: farmId.publicKey,
      mint: poolInfo.lpMint,
      type: "lpVault",
    });

    const rewardInfoConfig: {
      isSet: BN;
      rewardPerSecond: BN;
      rewardOpenTime: BN;
      rewardEndTime: BN;
      rewardType: BN;
    }[] = [];
    const rewardInfoKey: {
      rewardMint: PublicKey;
      rewardVault: PublicKey;
      userRewardToken: PublicKey;
    }[] = [];

    for (const rewardInfo of poolInfo.rewardInfos) {
      logger.assertArgument(
        rewardInfo.rewardOpenTime < rewardInfo.rewardEndTime,
        "start time error",
        "rewardInfo.rewardOpenTime",
        rewardInfo.rewardOpenTime,
      );
      logger.assertArgument(
        poolTypeV6[rewardInfo.rewardType] !== undefined,
        "reward type error",
        "rewardInfo.rewardType",
        rewardInfo.rewardType,
      );
      logger.assertArgument(
<<<<<<< HEAD
        parseBigNumberish(rewardInfo.rewardPerSecond).gt(ZERO),
=======
        Number(rewardInfo.rewardPerSecond) > 0,
>>>>>>> 60556ffb
        "rewardPerSecond error",
        "rewardInfo.rewardPerSecond",
        rewardInfo.rewardPerSecond,
      );

      rewardInfoConfig.push({
        isSet: new BN(1),
        rewardPerSecond: parseBigNumberish(rewardInfo.rewardPerSecond),
        rewardOpenTime: parseBigNumberish(rewardInfo.rewardOpenTime),
        rewardEndTime: parseBigNumberish(rewardInfo.rewardEndTime),
        rewardType: parseBigNumberish(poolTypeV6[rewardInfo.rewardType]),
      });

      let userRewardToken;
      if (rewardInfo.rewardMint.equals(PublicKey.default)) {
        // SOL
        userRewardToken = await Spl.insertCreateWrappedNativeAccount({
          connection,
          owner: userKeys.owner,
          payer: userKeys.payer ?? userKeys.owner,
          instructions: frontInstructions,
          signers,
          amount: parseBigNumberish(rewardInfo.rewardEndTime)
            .sub(parseBigNumberish(rewardInfo.rewardOpenTime))
            .mul(parseBigNumberish(rewardInfo.rewardPerSecond)),
          instructionsType: frontInstructionsType
        });
        endInstructions.push(
          Spl.makeCloseAccountInstruction({
            programId: TOKEN_PROGRAM_ID,
            tokenAccount: userRewardToken,
            owner: userKeys.owner,
            payer: userKeys.payer ?? userKeys.owner,
            instructionsType: endInstructionsType
          }),
        );
      } else {
        userRewardToken = this._selectTokenAccount({
          programId: TOKEN_PROGRAM_ID,
          tokenAccounts: userKeys.tokenAccounts,
          mint: rewardInfo.rewardMint,
          owner: userKeys.owner,
          config: { associatedOnly: false },
        });
      }

      logger.assertArgument(
        userRewardToken !== null,
        "cannot found target token accounts",
        "tokenAccounts",
        userKeys.tokenAccounts,
      );

      const rewardMint = rewardInfo.rewardMint.equals(PublicKey.default) ? Token.WSOL.mint : rewardInfo.rewardMint;
      rewardInfoKey.push({
        rewardMint,
        rewardVault: Farm.getAssociatedLedgerPoolAccount({
          programId: poolInfo.programId,
          poolId: farmId.publicKey,
          mint: rewardMint,
          type: "rewardVault",
        }),
        userRewardToken: userRewardToken!,
      });
    }

    const lockUserAccount = this._selectTokenAccount({
      programId: TOKEN_PROGRAM_ID,
      tokenAccounts: userKeys.tokenAccounts,
      mint: poolInfo.lockInfo.lockMint,
      owner: userKeys.owner,
      config: { associatedOnly: false },
    });

    logger.assertArgument(lockUserAccount !== null, "cannot found lock vault", "tokenAccounts", userKeys.tokenAccounts);

    const rewardTimeInfo = struct([u64("isSet"), u64("rewardPerSecond"), u64("rewardOpenTime"), u64("rewardEndTime"), u64("rewardType")]);

    const LAYOUT = struct([u8("instruction"), u64("nonce"), seq(rewardTimeInfo, 5, "rewardTimeInfo")]);
    const data = Buffer.alloc(LAYOUT.span);
    LAYOUT.encode(
      {
        instruction: 0,
        nonce: new BN(nonce),
        rewardTimeInfo: rewardInfoConfig,
      },
      data,
    );

    const keys = [
      AccountMetaReadonly(TOKEN_PROGRAM_ID, false),
      AccountMetaReadonly(SYSTEM_PROGRAM_ID, false),
      AccountMetaReadonly(SYSVAR_RENT_PUBKEY, false),

      AccountMeta(farmId.publicKey, false),
      AccountMetaReadonly(authority, false),
      AccountMeta(lpVault, false),
      AccountMetaReadonly(poolInfo.lpMint, false),
      AccountMeta(poolInfo.lockInfo.lockVault, false),
      AccountMetaReadonly(poolInfo.lockInfo.lockMint, false),
      AccountMeta(lockUserAccount ?? PublicKey.default, false),
      AccountMetaReadonly(userKeys.owner, true),
    ];

    for (const item of rewardInfoKey) {
      keys.push(
        ...[
          { pubkey: item.rewardMint, isSigner: false, isWritable: false },
          { pubkey: item.rewardVault, isSigner: false, isWritable: true },
          { pubkey: item.userRewardToken, isSigner: false, isWritable: true },
        ],
      );
    }

    const ins = new TransactionInstruction({
      programId: poolInfo.programId,
      keys,
      data,
    })

    return {
      address: { farmId: farmId.publicKey },
      innerTransaction: {
        instructions: [...frontInstructions, ins, ...endInstructions],
        signers,
        lookupTableAddress: [],
        instructionTypes: [...frontInstructionsType, InstructionType.farmV6Create, ...endInstructionsType],
        supportedVersion: [TxVersion.LEGACY, TxVersion.V0]
      }
    }
  }

  static makeCreatorWithdrawFarmRewardInstruction(params: FarmCreatorWithdrawRewardInstructionParams) {
    const { poolKeys } = params;
    const { version } = poolKeys;

    if (version === 6) {
      return this.makeCreatorWithdrawFarmRewardInstructionV6(params);
    }

    return logger.throwArgumentError("invalid version", "version", version);
  }

  static makeCreatorWithdrawFarmRewardInstructionV6({
    poolKeys,
    userKeys,
    withdrawMint,
  }: FarmCreatorWithdrawRewardInstructionParamsV6) {
    const rewardInfo = poolKeys.rewardInfos.find((item) =>
      item.rewardMint.equals(withdrawMint.equals(PublicKey.default) ? Token.WSOL.mint : withdrawMint),
    );

    logger.assertArgument(
      rewardInfo !== undefined,
      "withdraw mint error",
      "poolKeys.rewardInfos",
      poolKeys.rewardInfos,
    );

    const rewardVault = rewardInfo?.rewardVault ?? PublicKey.default;

    const LAYOUT = struct([u8("instruction")]);
    const data = Buffer.alloc(LAYOUT.span);
    LAYOUT.encode({ instruction: 5 }, data);

    const keys = [
      AccountMetaReadonly(TOKEN_PROGRAM_ID, false),

      AccountMeta(poolKeys.id, false),
      AccountMetaReadonly(poolKeys.authority, false),
      AccountMetaReadonly(poolKeys.lpVault, false),
      AccountMeta(rewardVault, false),
      AccountMeta(userKeys.userRewardToken, false),
      AccountMetaReadonly(userKeys.owner, true),
    ];

    const ins = new TransactionInstruction({
      programId: poolKeys.programId,
      keys,
      data,
    })

    return {
      address: {},
      innerTransaction: {
        instructions: [ins],
        signers: [],
        lookupTableAddress: [],
        instructionTypes: [InstructionType.farmV6CreatorWithdraw],
        supportedVersion: [TxVersion.LEGACY, TxVersion.V0]
      }
    }
  }

  /* ================= fetch data ================= */
  static async fetchMultipleInfoAndUpdate({ connection, pools, owner, config, chainTime }: FarmFetchMultipleInfoParams): Promise<FarmFetchMultipleInfoReturn> {
    let hasNotV6Pool = false;
    let hasV6Pool = false;

    const publicKeys: {
      pubkey: PublicKey;
      version: number;
      key: "state" | "lpVault" | "ledger";
      poolId: PublicKey;
    }[] = [];

    const apiPoolInfo: { [key: string]: FarmPoolKeys } = {}
    for (const pool of pools) {
      apiPoolInfo[pool.id.toString()] = pool

      if (pool.version === 6) hasV6Pool = true;
      else hasNotV6Pool = true;

      publicKeys.push({
        pubkey: pool.id,
        version: pool.version,
        key: "state",
        poolId: pool.id,
      });

      publicKeys.push({
        pubkey: pool.lpVault,
        version: pool.version,
        key: "lpVault",
        poolId: pool.id,
      });

      if (owner) {
        publicKeys.push({
          pubkey: this.getAssociatedLedgerAccount({ programId: pool.programId, poolId: pool.id, owner, version: pool.version as 6 | 5 | 3 }),
          version: pool.version,
          key: "ledger",
          poolId: pool.id,
        });
      }
    }

    const poolsInfo: FarmFetchMultipleInfoReturn = {};

    const accountsInfo = await getMultipleAccountsInfoWithCustomFlags(connection, publicKeys, config);
    for (const { pubkey, version, key, poolId, accountInfo } of accountsInfo) {
      const _poolId = poolId.toBase58();

      if (key === "state") {
        const STATE_LAYOUT = this.getStateLayout(version);
        if (!accountInfo || !accountInfo.data || accountInfo.data.length !== STATE_LAYOUT.span) {
          return logger.throwArgumentError("invalid farm state account info", "pools.id", pubkey);
        }

        poolsInfo[_poolId] = {
          ...poolsInfo[_poolId],
          ...{ apiPoolInfo: apiPoolInfo[_poolId] },
          ...{ state: STATE_LAYOUT.decode(accountInfo.data) },
        };
      } else if (key === "lpVault") {
        if (!accountInfo || !accountInfo.data || accountInfo.data.length !== SPL_ACCOUNT_LAYOUT.span) {
          return logger.throwArgumentError("invalid farm lp vault account info", "pools.lpVault", pubkey);
        }

        poolsInfo[_poolId] = {
          ...poolsInfo[_poolId],
          ...{ lpVault: SPL_ACCOUNT_LAYOUT.decode(accountInfo.data) },
        };
      } else if (key === "ledger") {
        const LEDGER_LAYOUT = this.getLedgerLayout(version);
        if (accountInfo && accountInfo.data) {
          logger.assertArgument(
            accountInfo.data.length === LEDGER_LAYOUT.span,
            "invalid farm ledger account info",
            "ledger",
            pubkey,
          );

          poolsInfo[_poolId] = {
            ...poolsInfo[_poolId],
            ...{ ledger: LEDGER_LAYOUT.decode(accountInfo.data) },
          };
        }
      }
    }

    const slot = hasV6Pool || hasNotV6Pool ? await connection.getSlot() : 0;

    for (const poolId of Object.keys(poolsInfo)) {
      if (poolsInfo[poolId] === undefined) continue
      poolsInfo[poolId].state = Farm.updatePoolInfo(
        poolsInfo[poolId].state,
        poolsInfo[poolId].lpVault,
        slot,
        chainTime,
      );
    }

    // wrapped data
    for (const [poolId, { state, ledger }] of Object.entries(poolsInfo)) {
      if (ledger) {
        let multiplier: BN;
        if (state.version === 6) {
          multiplier = state.rewardMultiplier;
        } else {
          multiplier = state.rewardInfos.length === 1 ? TEN.pow(new BN(9)) : TEN.pow(new BN(15));
        }

        const pendingRewards = state.rewardInfos.map((rewardInfo, index) => {
          const rewardDebt = ledger.rewardDebts[index];
          const pendingReward = ledger.deposited
<<<<<<< HEAD
            // eslint-disable-next-line @typescript-eslint/ban-ts-comment
            // @ts-ignore
            .mul(state.version === 6 ? rewardInfo.accRewardPerShare : rewardInfo.perShareReward)
=======
            .mul(state.version === 6 ? (rewardInfo as FarmV6Reward).accRewardPerShare : (rewardInfo as FarmStructReward).perShareReward)
>>>>>>> 60556ffb
            .div(multiplier)
            .sub(rewardDebt);

          return pendingReward;
        });

        poolsInfo[poolId].wrapped = {
          ...poolsInfo[poolId].wrapped,
          pendingRewards,
        };
      }
    }

    return poolsInfo;
  }

  static updatePoolInfo(poolInfo: FarmState, lpVault: SplAccount, slot: number, chainTime: number) {
    if (poolInfo.version === 3 || poolInfo.version === 5) {
      if (poolInfo.lastSlot.gte(new BN(slot))) return poolInfo;

      const spread = new BN(slot).sub(poolInfo.lastSlot);
      poolInfo.lastSlot = new BN(slot);

      for (const itemRewardInfo of poolInfo.rewardInfos) {
        if (lpVault.amount.eq(new BN(0))) continue;

        const reward = itemRewardInfo.perSlotReward.mul(spread);
        itemRewardInfo.perShareReward = itemRewardInfo.perShareReward.add(
          reward.mul(new BN(10).pow(new BN(poolInfo.version === 3 ? 9 : 15))).div(lpVault.amount),
        );
        itemRewardInfo.totalReward = itemRewardInfo.totalReward.add(reward);
      }
    } else if (poolInfo.version === 6) {
      for (const itemRewardInfo of poolInfo.rewardInfos) {
        if (itemRewardInfo.rewardState.eq(new BN(0))) continue;
        const updateTime = BN.min(new BN(chainTime), itemRewardInfo.rewardEndTime);
        if (itemRewardInfo.rewardOpenTime.gte(updateTime)) continue;
        const spread = updateTime.sub(itemRewardInfo.rewardLastUpdateTime);
        let reward = spread.mul(itemRewardInfo.rewardPerSecond);
        const leftReward = itemRewardInfo.totalReward.sub(itemRewardInfo.totalRewardEmissioned);
        if (leftReward.lt(reward)) {
          reward = leftReward;
          itemRewardInfo.rewardLastUpdateTime = itemRewardInfo.rewardLastUpdateTime.add(
            leftReward.div(itemRewardInfo.rewardPerSecond),
          );
        } else {
          itemRewardInfo.rewardLastUpdateTime = updateTime;
        }
        if (lpVault.amount.eq(new BN(0))) continue;
        itemRewardInfo.accRewardPerShare = itemRewardInfo.accRewardPerShare.add(
          reward.mul(poolInfo.rewardMultiplier).div(lpVault.amount),
        );
        itemRewardInfo.totalRewardEmissioned = itemRewardInfo.totalRewardEmissioned.add(reward);
      }
    }
    return poolInfo;
  }

  /* ================= make instruction simple ================= */
  static makeCreatorWithdrawFarmRewardInstructionSimple(params: FarmCreatorWithdrawRewardInstructionSimpleParams) {
    const { poolKeys } = params;
    const { version } = poolKeys;

    if (version === 6) {
      return this.makeCreatorWithdrawFarmRewardInstructionV6Simple(params);
    }

    return logger.throwArgumentError("invalid version", "version", version);
  }

  static async makeCreatorWithdrawFarmRewardInstructionV6Simple({
    connection,
    poolKeys,
    userKeys,
    withdrawMint,
  }: FarmCreatorWithdrawRewardInstructionSimpleParamsV6) {
    const frontInstructions: TransactionInstruction[] = [];
    const endInstructions: TransactionInstruction[] = [];
    const frontInstructionsType: InstructionType[] = [];
    const endInstructionsType: InstructionType[] = [];
    const signers: Signer[] = [];

    let userRewardToken: PublicKey;
    if (withdrawMint.equals(PublicKey.default)) {
      // SOL
      userRewardToken = await Spl.insertCreateWrappedNativeAccount({
        connection,
        owner: userKeys.owner,
        payer: userKeys.payer ?? userKeys.owner,
        instructions: frontInstructions,
        signers,
        amount: 0,
        instructionsType: frontInstructionsType
      });
      endInstructions.push(
        Spl.makeCloseAccountInstruction({
          programId: TOKEN_PROGRAM_ID,
          tokenAccount: userRewardToken,
          owner: userKeys.owner,
          payer: userKeys.payer ?? userKeys.owner,
          instructionsType: endInstructionsType
        }),
      );
    } else {
      const selectUserRewardToken = this._selectTokenAccount({
        programId: TOKEN_PROGRAM_ID,
        tokenAccounts: userKeys.tokenAccounts,
        mint: withdrawMint,
        owner: userKeys.owner,
      });
      if (selectUserRewardToken === null) {
        userRewardToken = getATAAddress(userKeys.owner, withdrawMint, TOKEN_PROGRAM_ID).publicKey;
        frontInstructions.push(
          Spl.makeCreateAssociatedTokenAccountInstruction({
            programId: TOKEN_PROGRAM_ID,
            mint: withdrawMint,
            associatedAccount: userRewardToken,
            owner: userKeys.owner,
            payer: userKeys.payer ?? userKeys.owner,
            instructionsType: frontInstructionsType
          }),
        );
      } else {
        userRewardToken = selectUserRewardToken;
      }
    }

    const ins = this.makeCreatorWithdrawFarmRewardInstructionV6({
      poolKeys, userKeys: {userRewardToken, owner: userKeys.owner, payer: userKeys.payer}, withdrawMint
    })

    return {
      address: {},
      innerTransactions: [{
        instructions: [...frontInstructions, ...ins.innerTransaction.instructions, ...endInstructions],
        signers: [...signers, ...ins.innerTransaction.signers],
        lookupTableAddress: ins.innerTransaction.lookupTableAddress,
        instructionTypes: [...frontInstructionsType, ...ins.innerTransaction.instructionTypes, ...endInstructionsType],
        supportedVersion: [TxVersion.LEGACY, TxVersion.V0]
      }]
    }
  }

  static makeCreateFarmInstructionSimple({ connection, userKeys, poolInfo }: makeCreateFarmInstructionSimpleParams) {
    const { version } = poolInfo;

    if (version === 6) {
      return this.makeCreateFarmInstructionV6Simple({
        connection,
        userKeys,
        poolInfo,
      });
    }

    return logger.throwArgumentError("invalid version", "version", version);
  }

  static async makeCreateFarmInstructionV6Simple({ connection, userKeys, poolInfo }: MakeCreateFarmInstructionParamsV6Simple) {
    const farmId = Keypair.generate();
    const lamports = await connection.getMinimumBalanceForRentExemption(FARM_STATE_LAYOUT_V6.span);

    const frontInstructions: TransactionInstruction[] = [];
    const endInstructions: TransactionInstruction[] = [];
    const frontInstructionsType: InstructionType[] = [];
    const endInstructionsType: InstructionType[] = [];
    const signers: Signer[] = [farmId];

    frontInstructions.push(
      SystemProgram.createAccount({
        fromPubkey: userKeys.payer ?? userKeys.owner,
        newAccountPubkey: farmId.publicKey,
        lamports,
        space: FARM_STATE_LAYOUT_V6.span,
        programId: poolInfo.programId,
      }),
    );

    const { publicKey: authority, nonce } = Farm.getAssociatedAuthority({
      programId: poolInfo.programId,
      poolId: farmId.publicKey,
    });

    const lpVault = Farm.getAssociatedLedgerPoolAccount({
      programId: poolInfo.programId,
      poolId: farmId.publicKey,
      mint: poolInfo.lpMint,
      type: "lpVault",
    });

    const rewardInfoConfig: {
      isSet: BN;
      rewardPerSecond: BN;
      rewardOpenTime: BN;
      rewardEndTime: BN;
      rewardType: BN;
    }[] = [];
    const rewardInfoKey: {
      rewardMint: PublicKey;
      rewardVault: PublicKey;
      userRewardToken: PublicKey;
    }[] = [];

    for (const rewardInfo of poolInfo.rewardInfos) {
      logger.assertArgument(
        rewardInfo.rewardOpenTime < rewardInfo.rewardEndTime,
        "start time error",
        "rewardInfo.rewardOpenTime",
        rewardInfo.rewardOpenTime,
      );
      logger.assertArgument(
        poolTypeV6[rewardInfo.rewardType] !== undefined,
        "reward type error",
        "rewardInfo.rewardType",
        rewardInfo.rewardType,
      );
      logger.assertArgument(
<<<<<<< HEAD
        parseBigNumberish(rewardInfo.rewardPerSecond).gt(ZERO),
=======
        Number(rewardInfo.rewardPerSecond) > 0,
>>>>>>> 60556ffb
        "rewardPerSecond error",
        "rewardInfo.rewardPerSecond",
        rewardInfo.rewardPerSecond,
      );

      rewardInfoConfig.push({
        isSet: new BN(1),
        rewardPerSecond: parseBigNumberish(rewardInfo.rewardPerSecond),
        rewardOpenTime: parseBigNumberish(rewardInfo.rewardOpenTime),
        rewardEndTime: parseBigNumberish(rewardInfo.rewardEndTime),
        rewardType: parseBigNumberish(poolTypeV6[rewardInfo.rewardType]),
      });

      let userRewardToken;
      if (rewardInfo.rewardMint.equals(PublicKey.default)) {
        // SOL
        userRewardToken = await Spl.insertCreateWrappedNativeAccount({
          connection,
          owner: userKeys.owner,
          payer: userKeys.payer ?? userKeys.owner,
          instructions: frontInstructions,
          signers,
          amount: parseBigNumberish(rewardInfo.rewardEndTime)
            .sub(parseBigNumberish(rewardInfo.rewardOpenTime))
            .mul(parseBigNumberish(rewardInfo.rewardPerSecond)),
          instructionsType: frontInstructionsType
        });
        endInstructions.push(
          Spl.makeCloseAccountInstruction({
            programId: TOKEN_PROGRAM_ID,
            tokenAccount: userRewardToken,
            owner: userKeys.owner,
            payer: userKeys.payer ?? userKeys.owner,
            instructionsType: endInstructionsType
          }),
        );
      } else {
        userRewardToken = this._selectTokenAccount({
          programId: TOKEN_PROGRAM_ID,
          tokenAccounts: userKeys.tokenAccounts,
          mint: rewardInfo.rewardMint,
          owner: userKeys.owner,
          config: { associatedOnly: false },
        });
      }

      logger.assertArgument(
        userRewardToken !== null,
        "cannot found target token accounts",
        "tokenAccounts",
        userKeys.tokenAccounts,
      );
      if (userRewardToken === null) throw Error('cannot found target token accounts')

      const rewardMint = rewardInfo.rewardMint.equals(PublicKey.default) ? Token.WSOL.mint : rewardInfo.rewardMint;
      rewardInfoKey.push({
        rewardMint,
        rewardVault: Farm.getAssociatedLedgerPoolAccount({
          programId: poolInfo.programId,
          poolId: farmId.publicKey,
          mint: rewardMint,
          type: "rewardVault",
        }),
        userRewardToken: userRewardToken!,
      });
    }

    const lockUserAccount = this._selectTokenAccount({
      programId: TOKEN_PROGRAM_ID,
      tokenAccounts: userKeys.tokenAccounts,
      mint: poolInfo.lockInfo.lockMint,
      owner: userKeys.owner,
      config: { associatedOnly: false },
    });

    logger.assertArgument(lockUserAccount !== null, "cannot found lock vault", "tokenAccounts", userKeys.tokenAccounts);

    const rewardTimeInfo = struct([u64("isSet"), u64("rewardPerSecond"), u64("rewardOpenTime"), u64("rewardEndTime"), u64("rewardType")]);

    const LAYOUT = struct([u8("instruction"), u64("nonce"), seq(rewardTimeInfo, 5, "rewardTimeInfo")]);
    const data = Buffer.alloc(LAYOUT.span);
    LAYOUT.encode(
      {
        instruction: 0,
        nonce: new BN(nonce),
        rewardTimeInfo: rewardInfoConfig,
      },
      data,
    );

    const keys = [
      AccountMetaReadonly(TOKEN_PROGRAM_ID, false),
      AccountMetaReadonly(SYSTEM_PROGRAM_ID, false),
      AccountMetaReadonly(SYSVAR_RENT_PUBKEY, false),

      AccountMeta(farmId.publicKey, false),
      AccountMetaReadonly(authority, false),
      AccountMeta(lpVault, false),
      AccountMetaReadonly(poolInfo.lpMint, false),
      AccountMeta(poolInfo.lockInfo.lockVault, false),
      AccountMetaReadonly(poolInfo.lockInfo.lockMint, false),
      AccountMeta(lockUserAccount ?? PublicKey.default, false),
      AccountMetaReadonly(userKeys.owner, true),
    ];

    for (const item of rewardInfoKey) {
      keys.push(
        ...[
          { pubkey: item.rewardMint, isSigner: false, isWritable: false },
          { pubkey: item.rewardVault, isSigner: false, isWritable: true },
          { pubkey: item.userRewardToken, isSigner: false, isWritable: true },
        ],
      );
    }

    const ins = new TransactionInstruction({
      programId: poolInfo.programId,
      keys,
      data,
    })

    return {
      address: { farmId: farmId.publicKey },
      innerTransactions: [{
        instructions: [...frontInstructions, ins, ...endInstructions],
        signers,
        lookupTableAddress: [],
        instructionTypes: [...frontInstructionsType, InstructionType.farmV6Create, ...endInstructionsType],
        supportedVersion: [TxVersion.LEGACY, TxVersion.V0]
      }]
    }
  }

  static makeRestartFarmInstructionSimple(params: FarmRestartInstructionParams) {
    const { poolKeys } = params;
    const { version } = poolKeys;

    if (version === 6) {
      return this.makeRestartFarmInstructionV6Simple(params);
    }

    return logger.throwArgumentError("invalid version", "version", version);
  }

  static async makeRestartFarmInstructionV6Simple({
    connection,
    poolKeys,
    userKeys,
    newRewardInfo,
  }: FarmRestartInstructionParamsV6) {
    logger.assertArgument(
      newRewardInfo.rewardOpenTime < newRewardInfo.rewardEndTime,
      "start time error",
      "newRewardInfo",
      newRewardInfo,
    );
    const rewardMint = newRewardInfo.rewardMint.equals(PublicKey.default) ? Token.WSOL.mint : newRewardInfo.rewardMint;
    const rewardInfo = poolKeys.rewardInfos.find((item) => item.rewardMint.equals(rewardMint));

    logger.assertArgument(rewardInfo, "configuration does not exist", "rewardInfo", rewardInfo);

    const rewardVault = rewardInfo?.rewardVault ?? PublicKey.default;

    const frontInstructions: TransactionInstruction[] = [];
    const endInstructions: TransactionInstruction[] = [];
    const frontInstructionsType: InstructionType[] = [];
    const endInstructionsType: InstructionType[] = [];
    const signers: Signer[] = [];

    let userRewardToken;
    if (newRewardInfo.rewardMint.equals(PublicKey.default)) {
      // SOL
      userRewardToken = await Spl.insertCreateWrappedNativeAccount({
        connection,
        owner: userKeys.owner,
        payer: userKeys.payer ?? userKeys.owner,
        instructions: frontInstructions,
        signers,
        amount: parseBigNumberish(newRewardInfo.rewardEndTime)
          .sub(parseBigNumberish(newRewardInfo.rewardOpenTime))
          .mul(parseBigNumberish(newRewardInfo.rewardPerSecond)),
        instructionsType: frontInstructionsType,
      });
      endInstructions.push(
        Spl.makeCloseAccountInstruction({
          programId: TOKEN_PROGRAM_ID,
          tokenAccount: userRewardToken,
          owner: userKeys.owner,
          payer: userKeys.payer ?? userKeys.owner,
          instructionsType: endInstructionsType,
        }),
      );
    } else {
      userRewardToken = this._selectTokenAccount({
        programId: TOKEN_PROGRAM_ID,
        tokenAccounts: userKeys.tokenAccounts,
        mint: newRewardInfo.rewardMint,
        owner: userKeys.owner,
        config: { associatedOnly: false },
      });
    }

    logger.assertArgument(
      userRewardToken !== null,
      "cannot found target token accounts",
      "tokenAccounts",
      userKeys.tokenAccounts,
    );
    if (userRewardToken === null) throw Error('cannot found target token accounts')

    const LAYOUT = struct([u8("instruction"), u64("rewardReopenTime"), u64("rewardEndTime"), u64("rewardPerSecond")]);
    const data = Buffer.alloc(LAYOUT.span);
    LAYOUT.encode(
      {
        instruction: 3,
        rewardReopenTime: parseBigNumberish(newRewardInfo.rewardOpenTime),
        rewardEndTime: parseBigNumberish(newRewardInfo.rewardEndTime),
        rewardPerSecond: parseBigNumberish(newRewardInfo.rewardPerSecond),
      },
      data,
    );

    const keys = [
      AccountMetaReadonly(TOKEN_PROGRAM_ID, false),

      AccountMeta(poolKeys.id, false),
      AccountMetaReadonly(poolKeys.lpVault, false),
      AccountMeta(rewardVault, false),
      AccountMeta(userRewardToken!, false),
      AccountMetaReadonly(userKeys.owner, true),
    ];

    const ins = new TransactionInstruction({
      programId: poolKeys.programId,
      keys,
      data,
    })

    return {
      address: {},
      innerTransactions: [{
        instructions: [...frontInstructions, ins, ...endInstructions],
        signers,
        lookupTableAddress: [],
        instructionTypes: [...frontInstructionsType, InstructionType.farmV6Restart, ...endInstructionsType],
        supportedVersion: [TxVersion.LEGACY, TxVersion.V0]
      }]
    }
  }

  static makeFarmCreatorAddRewardTokenInstructionSimple(params: FarmCreatorAddRewardTokenInstructionParams) {
    const { poolKeys } = params;
    const { version } = poolKeys;

    if (version === 6) {
      return this.makeFarmCreatorAddRewardTokenInstructionV6Simple(params);
    }

    return logger.throwArgumentError("invalid version", "version", version);
  }

  static async makeFarmCreatorAddRewardTokenInstructionV6Simple({
    connection,
    poolKeys,
    userKeys,
    newRewardInfo,
  }: FarmCreatorAddRewardTokenInstructionParamsV6) {
    const rewardVault = Farm.getAssociatedLedgerPoolAccount({
      programId: poolKeys.programId,
      poolId: poolKeys.id,
      mint: newRewardInfo.rewardMint.equals(PublicKey.default) ? Token.WSOL.mint : newRewardInfo.rewardMint,
      type: "rewardVault",
    });

    const frontInstructions: TransactionInstruction[] = [];
    const endInstructions: TransactionInstruction[] = [];
    const frontInstructionsType: InstructionType[] = [];
    const endInstructionsType: InstructionType[] = [];
    const signers: Signer[] = [];

    let userRewardToken;
    if (newRewardInfo.rewardMint.equals(PublicKey.default)) {
      // SOL
      userRewardToken = await Spl.insertCreateWrappedNativeAccount({
        connection,
        owner: userKeys.owner,
        payer: userKeys.payer ?? userKeys.owner,
        instructions: frontInstructions,
        signers,
        amount: parseBigNumberish(newRewardInfo.rewardEndTime)
          .sub(parseBigNumberish(newRewardInfo.rewardOpenTime))
          .mul(parseBigNumberish(newRewardInfo.rewardPerSecond)),
        instructionsType: frontInstructionsType,
      });
      endInstructions.push(
        Spl.makeCloseAccountInstruction({
          programId: TOKEN_PROGRAM_ID,
          tokenAccount: userRewardToken,
          owner: userKeys.owner,
          payer: userKeys.payer ?? userKeys.owner,
          instructionsType: endInstructionsType,
        }),
      );
    } else {
      userRewardToken = this._selectTokenAccount({
        programId: TOKEN_PROGRAM_ID,
        tokenAccounts: userKeys.tokenAccounts,
        mint: newRewardInfo.rewardMint,
        owner: userKeys.owner,
        config: { associatedOnly: false },
      });
    }

    logger.assertArgument(
      userRewardToken !== null,
      "cannot found target token accounts",
      "tokenAccounts",
      userKeys.tokenAccounts,
    );
    if (userRewardToken === null) throw Error('cannot found target token accounts')

    const rewardMint = newRewardInfo.rewardMint.equals(PublicKey.default) ? Token.WSOL.mint : newRewardInfo.rewardMint;

    const LAYOUT = struct([
      u8("instruction"),
      u64("isSet"),
      u64("rewardPerSecond"),
      u64("rewardOpenTime"),
      u64("rewardEndTime"),
      u64("rewardType"),
    ]);
    const data = Buffer.alloc(LAYOUT.span);
    LAYOUT.encode(
      {
        instruction: 4,
        isSet: new BN(1),
        rewardPerSecond: parseBigNumberish(newRewardInfo.rewardPerSecond),
        rewardOpenTime: parseBigNumberish(newRewardInfo.rewardOpenTime),
        rewardEndTime: parseBigNumberish(newRewardInfo.rewardEndTime),
        rewardType: parseBigNumberish(poolTypeV6[newRewardInfo.rewardType]),
      },
      data,
    );

    const keys = [
      AccountMetaReadonly(TOKEN_PROGRAM_ID, false),
      AccountMetaReadonly(SYSTEM_PROGRAM_ID, false),
      AccountMetaReadonly(SYSVAR_RENT_PUBKEY, false),

      AccountMeta(poolKeys.id, false),
      AccountMetaReadonly(poolKeys.authority, false),
      AccountMetaReadonly(rewardMint, false),
      AccountMeta(rewardVault, false),
      AccountMeta(userRewardToken!, false),
      AccountMetaReadonly(userKeys.owner, true),
    ];

    const ins = new TransactionInstruction({
      programId: poolKeys.programId,
      keys,
      data,
    })

    return {
      address: {},
      innerTransactions: [{
        instructions: [...frontInstructions, ins, ...endInstructions],
        signers,
        lookupTableAddress: [],
        instructionTypes: [...frontInstructionsType, InstructionType.farmV6CreatorAddReward, ...endInstructionsType],
        supportedVersion: [TxVersion.LEGACY, TxVersion.V0]
      }]
    }
  }

  static async makeDepositInstructionSimple({
    connection, poolKeys, fetchPoolInfo, ownerInfo, amount, associatedOnly = true, checkCreateATAOwner = false
  }: {
    connection: Connection
    poolKeys: FarmPoolKeys
    fetchPoolInfo: FarmFetchMultipleInfoReturnItem,
    ownerInfo: {
      feePayer: PublicKey,
      wallet: PublicKey,
      tokenAccounts: TokenAccount[],
      useSOLBalance?: boolean  // if has WSOL mint
    },
    amount: BN
    associatedOnly?: boolean
    checkCreateATAOwner?: boolean
  }) {
    const ownerMintToAccount: { [mint: string]: PublicKey } = {}
    for (const item of ownerInfo.tokenAccounts) {
      if (associatedOnly) {
        const ata = getATAAddress(ownerInfo.wallet, item.accountInfo.mint, item.programId).publicKey
        if (ata.equals(item.pubkey)) ownerMintToAccount[item.accountInfo.mint.toString()] = item.pubkey
      } else {
        ownerMintToAccount[item.accountInfo.mint.toString()] = item.pubkey
      }
    }

    const frontInstructions: TransactionInstruction[] = [];
    const endInstructions: TransactionInstruction[] = [];
    const frontInstructionsType: InstructionType[] = [];
    const endInstructionsType: InstructionType[] = [];
    const signers: Signer[] = []

    const { lpVault, apiPoolInfo, ledger } = fetchPoolInfo

    const lpMint = lpVault.mint
    const ownerLpTokenAccount = ownerMintToAccount[lpMint.toString()]

    logger.assertArgument(ownerLpTokenAccount, "you don't have any lp", "lp zero", ownerMintToAccount);

    const rewardAccounts: PublicKey[] = []
    for (const itemReward of apiPoolInfo.rewardInfos) {
      const rewardUseSOLBalance = ownerInfo.useSOLBalance && itemReward.rewardMint.equals(Token.WSOL.mint)

      const ownerRewardAccount = ownerMintToAccount[itemReward.rewardMint.toString()] ?? await this._selectOrCreateTokenAccount({
        programId: TOKEN_PROGRAM_ID,
        mint: itemReward.rewardMint,
        tokenAccounts: rewardUseSOLBalance ? [] : ownerInfo.tokenAccounts,
        owner: ownerInfo.wallet,

        createInfo: {
          connection,
          payer: ownerInfo.feePayer,
          amount: 0,

          frontInstructions,
          frontInstructionsType,
          endInstructions: rewardUseSOLBalance ? endInstructions : [],
          endInstructionsType: rewardUseSOLBalance ? endInstructionsType : [],
          signers
        },

        associatedOnly: rewardUseSOLBalance ? false : associatedOnly,
        checkCreateATAOwner,
      })
      ownerMintToAccount[itemReward.rewardMint.toString()] = ownerRewardAccount
      rewardAccounts.push(ownerRewardAccount)
    }

    const ledgerAddress = await Farm.getAssociatedLedgerAccount({
      programId: new PublicKey(apiPoolInfo.programId),
      poolId: new PublicKey(apiPoolInfo.id),
      owner: ownerInfo.wallet,
      version: apiPoolInfo.version as 6 | 5 | 3
    })

    if (apiPoolInfo.version < 6 && !ledger) {
      const ins = Farm.makeCreateAssociatedLedgerAccountInstruction({
        poolKeys,
        userKeys: {
          owner: ownerInfo.wallet,
          ledger: ledgerAddress
        }
      })
      frontInstructions.push(...ins.innerTransaction.instructions)
      frontInstructionsType.push(...ins.innerTransaction.instructionTypes)
    }

    const depositInstruction = Farm.makeDepositInstruction({
      poolKeys,
      userKeys: {
        ledger: ledgerAddress,
        lpTokenAccount: ownerLpTokenAccount,
        owner: ownerInfo.wallet,
        rewardTokenAccounts: rewardAccounts
      },
      amount
    })
    return {
      address: depositInstruction.address,
      innerTransactions: [{
        instructions: [...frontInstructions, ...depositInstruction.innerTransaction.instructions, ...endInstructions],
        signers: [...signers, ...depositInstruction.innerTransaction.signers],
        lookupTableAddress: [],
        instructionTypes: [...frontInstructionsType, ...depositInstruction.innerTransaction.instructionTypes, ...endInstructionsType],
        supportedVersion: [TxVersion.LEGACY, TxVersion.V0]
      }]
    }
  }

  static async makeWithdrawInstructionSimple({
    connection, fetchPoolInfo, ownerInfo, amount, associatedOnly = true, checkCreateATAOwner = false,
  }: {
    connection: Connection
    fetchPoolInfo: FarmFetchMultipleInfoReturnItem,
    ownerInfo: {
      feePayer: PublicKey,
      wallet: PublicKey,
      tokenAccounts: TokenAccount[],
      useSOLBalance?: boolean  // if has WSOL mint
    },
    amount: BN,
    associatedOnly?: boolean
    checkCreateATAOwner?: boolean
  }) {
    const ownerMintToAccount: { [mint: string]: PublicKey } = {}
    for (const item of ownerInfo.tokenAccounts) {
      if (associatedOnly) {
        const ata = getATAAddress(ownerInfo.wallet, item.accountInfo.mint, item.programId).publicKey
        if (ata.equals(item.pubkey)) ownerMintToAccount[item.accountInfo.mint.toString()] = item.pubkey
      } else {
        ownerMintToAccount[item.accountInfo.mint.toString()] = item.pubkey
      }
    }

    const frontInstructions: TransactionInstruction[] = [];
    const endInstructions: TransactionInstruction[] = [];
    const frontInstructionsType: InstructionType[] = [];
    const endInstructionsType: InstructionType[] = [];
    const withdrawInstructions: TransactionInstruction[] = [];
    const withdrawInstructionsType: InstructionType[] = [];

    const signers: Signer[] = []

    const { lpVault, wrapped, apiPoolInfo } = fetchPoolInfo

    if (wrapped === undefined) throw Error('no lp')

    const lpMint = lpVault.mint
    const lpMintUseSOLBalance = ownerInfo.useSOLBalance && lpMint.equals(Token.WSOL.mint)
    const ownerLpTokenAccount = ownerMintToAccount[lpMint.toString()] ?? await this._selectOrCreateTokenAccount({
      programId: TOKEN_PROGRAM_ID,
      mint: lpMint,
      tokenAccounts: lpMintUseSOLBalance ? [] : ownerInfo.tokenAccounts,
      owner: ownerInfo.wallet,

      createInfo: {
        connection,
        payer: ownerInfo.feePayer,
        amount: 0,

        frontInstructions,
        frontInstructionsType,
        signers
      },

      associatedOnly: lpMintUseSOLBalance ? false : associatedOnly,
      checkCreateATAOwner,
    })
    ownerMintToAccount[lpMint.toString()] = ownerLpTokenAccount

    const rewardAccounts: PublicKey[] = []
    for (const itemReward of apiPoolInfo.rewardInfos) {
      const rewardUseSOLBalance = ownerInfo.useSOLBalance && itemReward.rewardMint.equals(Token.WSOL.mint)

      const ownerRewardAccount = ownerMintToAccount[itemReward.rewardMint.toString()] ?? await this._selectOrCreateTokenAccount({
        programId: TOKEN_PROGRAM_ID,
        mint: itemReward.rewardMint,
        tokenAccounts: rewardUseSOLBalance ? [] : ownerInfo.tokenAccounts,
        owner: ownerInfo.wallet,

        createInfo: {
          connection,
          payer: ownerInfo.feePayer,
          amount: 0,

          frontInstructions,
          frontInstructionsType,
          endInstructions: rewardUseSOLBalance ? endInstructions : [],
          endInstructionsType: rewardUseSOLBalance ? endInstructionsType : [],
          signers
        },

        associatedOnly: rewardUseSOLBalance ? false : associatedOnly,
        checkCreateATAOwner,
      })
      ownerMintToAccount[itemReward.rewardMint.toString()] = ownerRewardAccount
      rewardAccounts.push(ownerRewardAccount)
    }

    const ins = this.makeWithdrawInstruction({
      poolKeys: apiPoolInfo,
      userKeys: {
        ledger: this.getAssociatedLedgerAccount({ programId: apiPoolInfo.programId, poolId: apiPoolInfo.id, owner: ownerInfo.wallet, version: apiPoolInfo.version as 6| 5 | 3 }),
        lpTokenAccount: ownerLpTokenAccount,
        rewardTokenAccounts: rewardAccounts,
        owner: ownerInfo.wallet
      },
      amount
    })

    withdrawInstructions.push(...ins.innerTransaction.instructions)
    withdrawInstructionsType.push(...ins.innerTransaction.instructionTypes)

    const allInstruction = [...frontInstructions, ...withdrawInstructions, ...endInstructions]
    const allInstructionTyep = [...frontInstructionsType, ...withdrawInstructionsType, ...endInstructionsType]

    const transactions = splitTxAndSigners({ instructions: allInstruction, signers, payer: ownerInfo.wallet })

    let index = 0
    const innerTransactions: InnerTransaction[] = transactions.map(i => {
      const instructionTypes = allInstructionTyep.slice(index, index + i.instruction.length)
      index += i.instruction.length
      return {
        instructions: i.instruction,
        signers: i.signer,
        lookupTableAddress: [],
        instructionTypes,
        supportedVersion: [TxVersion.LEGACY, TxVersion.V0]
      }
    })
    return {
      address: {},
      innerTransactions
    }
  }

  static async makeHarvestAllRewardInstructionSimple({
    connection, fetchPoolInfos, ownerInfo, associatedOnly = true, checkCreateATAOwner = false,
  }: {
    connection: Connection
    fetchPoolInfos: FarmFetchMultipleInfoReturn,
    ownerInfo: {
      feePayer: PublicKey,
      wallet: PublicKey,
      tokenAccounts: TokenAccount[],
      useSOLBalance?: boolean  // if has WSOL mint
    },
    associatedOnly?: boolean
    checkCreateATAOwner?: boolean
  }) {
    const ownerMintToAccount: { [mint: string]: PublicKey } = {}
    for (const item of ownerInfo.tokenAccounts) {
      if (associatedOnly) {
        const ata = getATAAddress(ownerInfo.wallet, item.accountInfo.mint, item.programId).publicKey
        if (ata.equals(item.pubkey)) ownerMintToAccount[item.accountInfo.mint.toString()] = item.pubkey
      } else {
        ownerMintToAccount[item.accountInfo.mint.toString()] = item.pubkey
      }
    }

    const frontInstructions: TransactionInstruction[] = [];
    const endInstructions: TransactionInstruction[] = [];
    const frontInstructionsType: InstructionType[] = [];
    const endInstructionsType: InstructionType[] = [];
    const harvestInstructions: TransactionInstruction[] = [];
    const harvestInstructionsType: InstructionType[] = [];

    const signers: Signer[] = []

    for (const { lpVault, wrapped, apiPoolInfo } of Object.values(fetchPoolInfos)) {
      if (wrapped === undefined || wrapped.pendingRewards.find(i => i.gt(ZERO)) === undefined) continue

      const lpMint = lpVault.mint
      const lpMintUseSOLBalance = ownerInfo.useSOLBalance && lpMint.equals(Token.WSOL.mint)
      const ownerLpTokenAccount = ownerMintToAccount[lpMint.toString()] ?? await this._selectOrCreateTokenAccount({
        programId: TOKEN_PROGRAM_ID,
        mint: lpMint,
        tokenAccounts: lpMintUseSOLBalance ? [] : ownerInfo.tokenAccounts,
        owner: ownerInfo.wallet,

        createInfo: {
          connection,
          payer: ownerInfo.feePayer,
          amount: 0,

          frontInstructions,
          frontInstructionsType,
          signers
        },

        associatedOnly: lpMintUseSOLBalance ? false : associatedOnly,
        checkCreateATAOwner,
      })
      ownerMintToAccount[lpMint.toString()] = ownerLpTokenAccount

      const rewardAccounts: PublicKey[] = []
      for (const itemReward of apiPoolInfo.rewardInfos) {
        const rewardUseSOLBalance = ownerInfo.useSOLBalance && itemReward.rewardMint.equals(Token.WSOL.mint)

        const ownerRewardAccount = ownerMintToAccount[itemReward.rewardMint.toString()] ?? await this._selectOrCreateTokenAccount({
          programId: TOKEN_PROGRAM_ID,
          mint: itemReward.rewardMint,
          tokenAccounts: rewardUseSOLBalance ? [] : ownerInfo.tokenAccounts,
          owner: ownerInfo.wallet,

          createInfo: {
            connection,
            payer: ownerInfo.feePayer,
            amount: 0,

            frontInstructions,
            frontInstructionsType,
            endInstructions: rewardUseSOLBalance ? endInstructions : [],
            endInstructionsType: rewardUseSOLBalance ? endInstructionsType : [],
            signers
          },

          associatedOnly: rewardUseSOLBalance ? false : associatedOnly,
          checkCreateATAOwner,
        })
        ownerMintToAccount[itemReward.rewardMint.toString()] = ownerRewardAccount
        rewardAccounts.push(ownerRewardAccount)
      }

      const ins = this.makeWithdrawInstruction({
        poolKeys: apiPoolInfo,
        userKeys: {
          ledger: this.getAssociatedLedgerAccount({ programId: apiPoolInfo.programId, poolId: apiPoolInfo.id, owner: ownerInfo.wallet, version: apiPoolInfo.version as 6| 5 | 3 }),
          lpTokenAccount: ownerLpTokenAccount,
          rewardTokenAccounts: rewardAccounts,
          owner: ownerInfo.wallet
        },
        amount: 0
      })

      harvestInstructions.push(...ins.innerTransaction.instructions)
      harvestInstructionsType.push(...ins.innerTransaction.instructionTypes)
    }

    const allInstruction = [...frontInstructions, ...harvestInstructions, ...endInstructions]
    const allInstructionTyep = [...frontInstructionsType, ...harvestInstructionsType, ...endInstructionsType]

    const transactions = splitTxAndSigners({ instructions: allInstruction, signers, payer: ownerInfo.wallet })

    let index = 0
    const innerTransactions: InnerTransaction[] = transactions.map(i => {
      const instructionTypes = allInstructionTyep.slice(index, index + i.instruction.length)
      index += i.instruction.length
      return {
        instructions: i.instruction,
        signers: i.signer,
        lookupTableAddress: [],
        instructionTypes,
        supportedVersion: [TxVersion.LEGACY, TxVersion.V0]
      }
    })

    return {
      address: {},
      innerTransactions
    }
  }

  /** 
   * @deprecated the method is **DANGEROUS**, please don't use
   */
  static async makeV1InfoToV2PdaAndHarvestSimple({connection, wallet, tokenAccounts, programIdV3, programIdV5}: {
    connection: Connection,
    wallet: PublicKey,
    tokenAccounts: TokenAccount[]
    programIdV3: PublicKey,
    programIdV5: PublicKey
  }) {
    const mintToAccount: {[mint: string]: PublicKey} = {}
    for (const item of tokenAccounts) {
      const mint = item.accountInfo.mint
      const ata = getATAAddress(wallet, mint, item.programId).publicKey
      if (ata.equals(item.pubkey)) mintToAccount[mint.toString()] = ata
      if (mintToAccount[mint.toString()] === undefined) mintToAccount[mint.toString()] = item.pubkey
    }

    const dataInfoV3 = await connection.getProgramAccounts(programIdV3, {filters: [{memcmp: {offset: 40, bytes: wallet.toString()}}]})
    const dataInfoV5 = await connection.getProgramAccounts(programIdV5, {filters: [{memcmp: {offset: 40, bytes: wallet.toString()}}]})

    const poolIdToAccountV3: {[id: string]: {pda: PublicKey | undefined, other: PublicKey[]}} = {}
    const poolIdToAccountV5: {[id: string]: {pda: PublicKey | undefined, other: PublicKey[]}} = {}

    for (const item of dataInfoV3) {
      const layout = item.account.data.length === FARM_LEDGER_LAYOUT_V3_1.span ? FARM_LEDGER_LAYOUT_V3_1 : FARM_LEDGER_LAYOUT_V3_2
      const info = layout.decode(item.account.data)
      const poolId = info.id.toString()
      
      const pda = this.getAssociatedLedgerAccount({
        programId: programIdV3,
        poolId: info.id,
        owner: wallet,
        version: 3
      })

      if (poolIdToAccountV3[poolId] === undefined) {
        poolIdToAccountV3[poolId] = { pda: undefined, other: [] }
      }

      if (pda.equals(item.pubkey)) {
        poolIdToAccountV3[poolId].pda = item.pubkey
      } else {
        poolIdToAccountV3[poolId].other.push(item.pubkey)
      }
    }
    for (const item of dataInfoV5) {
      const layout = item.account.data.length === FARM_LEDGER_LAYOUT_V5_1.span ? FARM_LEDGER_LAYOUT_V5_1 : FARM_LEDGER_LAYOUT_V5_2
      const info = layout.decode(item.account.data)
      const poolId = info.id.toString()
      
      const pda = this.getAssociatedLedgerAccount({
        programId: programIdV5,
        poolId: info.id,
        owner: wallet,
        version: 5
      })

      if (poolIdToAccountV5[poolId] === undefined) {
        poolIdToAccountV5[poolId] = { pda: undefined, other: [] }
      }

      if (pda.equals(item.pubkey)) {
        poolIdToAccountV5[poolId].pda = item.pubkey
      } else {
        poolIdToAccountV5[poolId].other.push(item.pubkey)
      }
    }

    const needCheckPoolId = [
      ...Object.entries(poolIdToAccountV3).filter(i => i[1].other.length > 0).map(i => i[0]), 
      ...Object.entries(poolIdToAccountV5).filter(i => i[1].other.length > 0).map(i => i[0])
    ]

    const allPoolInfo = await connection.getMultipleAccountsInfo(needCheckPoolId.map(i => new PublicKey(i)))
    const poolIdToInfo: {[id: string]: Buffer} = {}
    for (let i = 0 ; i < needCheckPoolId.length ; i++) {
      const id = needCheckPoolId[i]
      const info = allPoolInfo[i]
      if (info === null) continue
      poolIdToInfo[id] = info.data
    }

    const frontInstructions: TransactionInstruction[] = []
    const frontInstructionsType: InstructionType[] = []
    const instructions: TransactionInstruction[] = []
    const instructionsType: InstructionType[] = []
    const endInstructions: TransactionInstruction[] = []
    const endInstructionsType: InstructionType[] = []

    for (const [poolId, info] of Object.entries(poolIdToAccountV3)) {
      if (info.other.length === 0) continue
      if (poolIdToInfo[poolId] === undefined) continue

      const poolInfo = REAL_FARM_STATE_LAYOUT_V3.decode(poolIdToInfo[poolId])

      const [_lpInfo, _rewardInfo] = await connection.getMultipleAccountsInfo([poolInfo.lpVault, poolInfo.rewardVault])
<<<<<<< HEAD
      if (_lpInfo === null || _rewardInfo === null) throw Error('get lp and reward info error')
      const lpInfo = SPL_ACCOUNT_LAYOUT.decode(_lpInfo.data)
      const rewardInfo = SPL_ACCOUNT_LAYOUT.decode(_rewardInfo.data)
=======
      const lpInfo = SPL_ACCOUNT_LAYOUT.decode(_lpInfo!.data)
      const rewardInfo = SPL_ACCOUNT_LAYOUT.decode(_rewardInfo!.data)
>>>>>>> 60556ffb

      let lpAccount = mintToAccount[lpInfo.mint.toString()]
      if (lpAccount === undefined) {
        lpAccount = await this._selectOrCreateTokenAccount({
          programId: _lpInfo.owner,
          mint: lpInfo.mint,
          tokenAccounts: [],
          owner: wallet,
          createInfo: { connection, payer: wallet, amount: 0, frontInstructions, frontInstructionsType, endInstructions: [], endInstructionsType: [], signers: [] },
          associatedOnly: true,
          checkCreateATAOwner: true,
        })
        mintToAccount[lpInfo.mint.toString()] = lpAccount
      } 

      let rewardAccount = mintToAccount[rewardInfo.mint.toString()]
      if (rewardAccount === undefined) {
        rewardAccount = await this._selectOrCreateTokenAccount({
          programId: _rewardInfo.owner,
          mint: rewardInfo.mint,
          tokenAccounts: [],
          owner: wallet,
          createInfo: { connection, payer: wallet, amount: 0, frontInstructions, frontInstructionsType, endInstructions: rewardInfo.mint.toString() === WSOL.mint? endInstructions : [], endInstructionsType: rewardInfo.mint.toString() === WSOL.mint? endInstructionsType : [], signers: [] },
          associatedOnly: true,
          checkCreateATAOwner: true,
        })
        mintToAccount[rewardInfo.mint.toString()] = rewardAccount
      } 

      if (info.pda === undefined) {
        const _i = this.makeCreateAssociatedLedgerAccountInstructionV3({
          // eslint-disable-next-line @typescript-eslint/ban-ts-comment
          // @ts-ignore
          poolKeys: { programId: programIdV3, id: new PublicKey(poolId), },
          userKeys: {
            ledger: this.getAssociatedLedgerAccount({
              programId: programIdV3,
              poolId: new PublicKey(poolId),
              owner: wallet,
              version: 3
            }),
            owner: wallet
          }
        })
        instructions.push(..._i.innerTransaction.instructions)
        instructionsType.push(..._i.innerTransaction.instructionTypes)
      }
      
      const _i = this.makeDepositInstructionV3({
        amount: 0,
        userKeys: {
          ledger: this.getAssociatedLedgerAccount({
            programId: programIdV3,
            poolId: new PublicKey(poolId),
            owner: wallet,
            version: 3
          }),
          owner: wallet,
          lpTokenAccount: lpAccount,
          rewardTokenAccounts: [rewardAccount],
          auxiliaryLedgers: info.other
        },
        poolKeys: {
          programId: programIdV3,
          id: new PublicKey(poolId),
          authority: this.getAssociatedAuthority({programId: programIdV3, poolId: new PublicKey(poolId)}).publicKey,
          lpVault: poolInfo.lpVault,
          // eslint-disable-next-line @typescript-eslint/ban-ts-comment
          // @ts-ignore
          rewardInfos: [ {rewardVault: poolInfo.rewardVault} ]
        }
      })

      instructions.push(..._i.innerTransaction.instructions)
      instructionsType.push(..._i.innerTransaction.instructionTypes)
    }

    for (const [poolId, info] of Object.entries(poolIdToAccountV5)) {
      if (info.other.length === 0) continue
      if (poolIdToInfo[poolId] === undefined) continue

      const poolInfo = REAL_FARM_STATE_LAYOUT_V5.decode(poolIdToInfo[poolId])

      const [_lpInfo, _rewardInfoA, _rewardInfoB] = await connection.getMultipleAccountsInfo([poolInfo.lpVault, poolInfo.rewardVaultA, poolInfo.rewardVaultB])
<<<<<<< HEAD
      if (_lpInfo === null || _rewardInfoA === null || _rewardInfoB === null) throw Error('get lp and reward A / B info error')
      const lpInfo = SPL_ACCOUNT_LAYOUT.decode(_lpInfo.data)
      const rewardInfoA = SPL_ACCOUNT_LAYOUT.decode(_rewardInfoA.data)
      const rewardInfoB = SPL_ACCOUNT_LAYOUT.decode(_rewardInfoB.data)
=======
      const lpInfo = SPL_ACCOUNT_LAYOUT.decode(_lpInfo!.data)
      const rewardInfoA = SPL_ACCOUNT_LAYOUT.decode(_rewardInfoA!.data)
      const rewardInfoB = SPL_ACCOUNT_LAYOUT.decode(_rewardInfoB!.data)
>>>>>>> 60556ffb

      let lpAccount = mintToAccount[lpInfo.mint.toString()]
      if (lpAccount === undefined) {
        lpAccount = await this._selectOrCreateTokenAccount({
          programId: _lpInfo.owner,
          mint: lpInfo.mint,
          tokenAccounts: [],
          owner: wallet,
          createInfo: { connection, payer: wallet, amount: 0, frontInstructions, frontInstructionsType, endInstructions: [], endInstructionsType: [], signers: [] },
          associatedOnly: true,
          checkCreateATAOwner: true,
        })
        mintToAccount[lpInfo.mint.toString()] = lpAccount
      } 

      let rewardAccountA = mintToAccount[rewardInfoA.mint.toString()]
      if (rewardAccountA === undefined) {
        rewardAccountA = await this._selectOrCreateTokenAccount({
          programId: _rewardInfoA.owner,
          mint: rewardInfoA.mint,
          tokenAccounts: [],
          owner: wallet,
          createInfo: { connection, payer: wallet, amount: 0, frontInstructions, frontInstructionsType, endInstructions: rewardInfoA.mint.toString() === WSOL.mint? endInstructions : [], endInstructionsType: rewardInfoA.mint.toString() === WSOL.mint? endInstructionsType : [], signers: [] },
          associatedOnly: true,
          checkCreateATAOwner: true,
        })
        mintToAccount[rewardInfoA.mint.toString()] = rewardAccountA
      } 

      let rewardAccountB = mintToAccount[rewardInfoB.mint.toString()]
      if (rewardAccountB === undefined) {
        rewardAccountB = await this._selectOrCreateTokenAccount({
          programId: _rewardInfoB.owner,
          mint: rewardInfoB.mint,
          tokenAccounts: [],
          owner: wallet,
          createInfo: { connection, payer: wallet, amount: 0, frontInstructions, frontInstructionsType, endInstructions: rewardInfoB.mint.toString() === WSOL.mint? endInstructions : [], endInstructionsType: rewardInfoB.mint.toString() === WSOL.mint? endInstructionsType : [], signers: [] },
          associatedOnly: true,
          checkCreateATAOwner: true,
        })
        mintToAccount[rewardInfoB.mint.toString()] = rewardAccountB
      } 

      if (info.pda === undefined) {
        const _i = this.makeCreateAssociatedLedgerAccountInstructionV5({
          // eslint-disable-next-line @typescript-eslint/ban-ts-comment
          // @ts-ignore
          poolKeys: { programId: programIdV5, id: new PublicKey(poolId), },
          userKeys: {
            ledger: this.getAssociatedLedgerAccount({
              programId: programIdV5,
              poolId: new PublicKey(poolId),
              owner: wallet,
              version: 5
            }),
            owner: wallet
          }
        })
        instructions.push(..._i.innerTransaction.instructions)
        instructionsType.push(..._i.innerTransaction.instructionTypes)
      }
      
      const _i = this.makeDepositInstructionV5({
        amount: 0,
        userKeys: {
          ledger: this.getAssociatedLedgerAccount({
            programId: programIdV5,
            poolId: new PublicKey(poolId),
            owner: wallet,
            version: 5
          }),
          owner: wallet,
          lpTokenAccount: lpAccount,
          rewardTokenAccounts: [rewardAccountA, rewardAccountB],
          auxiliaryLedgers: info.other
        },
        poolKeys: {
          programId: programIdV5,
          id: new PublicKey(poolId),
          authority: this.getAssociatedAuthority({programId: programIdV5, poolId: new PublicKey(poolId)}).publicKey,
          lpVault: poolInfo.lpVault,
          // eslint-disable-next-line @typescript-eslint/ban-ts-comment
          // @ts-ignore
          rewardInfos: [ {rewardVault: poolInfo.rewardVaultA}, {rewardVault: poolInfo.rewardVaultB} ]
        }
      })

      instructions.push(..._i.innerTransaction.instructions)
      instructionsType.push(..._i.innerTransaction.instructionTypes)
    }

    const allInstruction = [...frontInstructions, ...instructions, ...endInstructions]
    const allInstructionTyep = [...frontInstructionsType, ...instructionsType, ...endInstructionsType]

    const transactions = splitTxAndSigners({ instructions: allInstruction, signers: [], payer: wallet })

    let index = 0
    const innerTransactions: InnerTransaction[] = transactions.map(i => {
      const instructionTypes = allInstructionTyep.slice(index, index + i.instruction.length)
      index += i.instruction.length
      return {
        instructions: i.instruction,
        signers: i.signer,
        lookupTableAddress: [],
        instructionTypes,
        supportedVersion: [TxVersion.LEGACY, TxVersion.V0]
      }
    })
    return {
      address: {},
      innerTransactions
    }
  }

  static async makeDepositTokenInstruction({
    connection,
    programId,
    governanceProgramId,
    voteWeightAddinProgramId,
    realm,
    communityTokenMint,
    owner,
    poolId,
  }: {
    connection: Connection,
    programId: PublicKey,
    governanceProgramId: PublicKey,
    voteWeightAddinProgramId: PublicKey,
    realm: PublicKey,
    communityTokenMint: PublicKey,
    owner: PublicKey,
    poolId: PublicKey,
  }) {
    const registrar = getRegistrarAddress(voteWeightAddinProgramId, realm, communityTokenMint).publicKey
    const ownerPda = this.getAssociatedLedgerAccount({programId, poolId, owner, version: 3})
    const ownerAccountInfo = await connection.getAccountInfo(ownerPda)
    if (ownerAccountInfo === null) {
      throw Error('user is not staker')
    }
    const ownerInfo = FARM_LEDGER_LAYOUT_V3_2.decode(ownerAccountInfo.data)
    const mintAmount = ownerInfo.deposited.sub(ownerInfo.voteLockedBalance)
    if (mintAmount.eq(ZERO)) {
      throw Error('user do not has new stake amount')
    }

    const votingMint = getVotingTokenMint(programId, poolId).publicKey
    const votingMintAuthority = getVotingMintAuthority(programId, poolId).publicKey
    const {publicKey: voter, nonce: voterBump} = getVoterAddress(voteWeightAddinProgramId, registrar, owner)
    const voterVault = getATAAddress(voter, votingMint, TOKEN_PROGRAM_ID).publicKey

    const {publicKey: voterWeightRecord, nonce: voterWeightRecordBump} = getVoterWeightRecordAddress(voteWeightAddinProgramId, registrar, owner)

    const tokenOwnerRecordAddress = getTokenOwnerRecordAddress(
      governanceProgramId,
      realm,
      communityTokenMint,
      owner,
    ).publicKey;

    const instructions: TransactionInstruction[] = []

    const depositToken = getATAAddress(owner, votingMint, TOKEN_PROGRAM_ID).publicKey
    const depositTokenAccountInfo = await connection.getAccountInfo(depositToken)
    if (depositTokenAccountInfo === null) {
      instructions.push(
        Spl.makeCreateAssociatedTokenAccountInstruction({
          programId: TOKEN_PROGRAM_ID,
          mint: votingMint,
          associatedAccount: depositToken,
          owner,
          payer: owner,
          instructionsType: [],
        })
      )
    }
    const voterAccountInfo = await connection.getAccountInfo(voter)
    if (voterAccountInfo === null) {
      const createTokenOwnerRecodeIns = governanceCreateTokenOwnerRecord(
        governanceProgramId,
        realm,
        owner,
        communityTokenMint,
        owner,
        tokenOwnerRecordAddress
      )

      instructions.push(createTokenOwnerRecodeIns, 
        voterStakeRegistryCreateVoter(
          voteWeightAddinProgramId,
          registrar,
          voter,
          voterWeightRecord,
          owner,
          owner,
          voterBump,
          voterWeightRecordBump,
        ), 
        
      )
    }

    const {index: depositEntryIndex, isInit: depositEntryInit} = await getDepositEntryIndex(connection, registrar, voter, votingMint)
    if (!depositEntryInit) {
      instructions.push(
        voterStakeRegistryCreateDepositEntry(
          voteWeightAddinProgramId,
          registrar,
          voter,
          voterVault,
          owner,
          owner,
          votingMint,

          depositEntryIndex,
          0,
          undefined,
          0,
          false
        ),
      )
    }

    instructions.push(
      voterStakeRegistryDeposit(
        voteWeightAddinProgramId,
        registrar,
        voter,
        voterVault,
        depositToken,
        owner,

        ownerPda,
        poolId,
        votingMint,
        votingMintAuthority,
        programId,

        depositEntryIndex,
        mintAmount
      ),
      voterStakeRegistryUpdateVoterWeightRecord(
        voteWeightAddinProgramId,
        registrar,
        voter,
        voterWeightRecord
      )
    )

    return {
      address: {},
      innerTransaction: {
        instructions,
        signers: [],
        lookupTableAddress: [],
        instructionTypes: Array(instructions.length).fill(InstructionType.test),
        supportedVersion: [TxVersion.LEGACY, TxVersion.V0]
      }
    }
  }

  static async makeWithdrawTokenInstruction({
    connection,
    programId,
    governanceProgramId,
    voteWeightAddinProgramId,
    realm,
    communityTokenMint,
    owner,
    poolId,
  }: {
    connection: Connection,
    programId: PublicKey,

    governanceProgramId: PublicKey,
    voteWeightAddinProgramId: PublicKey,
    realm: PublicKey,
    communityTokenMint: PublicKey,
    owner: PublicKey,
    poolId: PublicKey,
  }) {
    const registrar = getRegistrarAddress(voteWeightAddinProgramId, realm, communityTokenMint).publicKey
    const ownerPda = this.getAssociatedLedgerAccount({programId, poolId, owner, version: 3})
    const ownerAccountInfo = await connection.getAccountInfo(ownerPda)
    if (ownerAccountInfo === null) {
      throw Error('user is not staker')
    }
    const ownerInfo = FARM_LEDGER_LAYOUT_V3_2.decode(ownerAccountInfo.data)
    if (ownerInfo.voteLockedBalance.eq(ZERO)) {
      throw Error('user has vote locked balance = 0')
    }

    const votingMint = getVotingTokenMint(programId, poolId).publicKey
    const votingMintAuthority = getVotingMintAuthority(programId, poolId).publicKey
    const {publicKey: voter} = getVoterAddress(voteWeightAddinProgramId, registrar, owner)
    const voterVault = getATAAddress(voter, votingMint, TOKEN_PROGRAM_ID).publicKey
    const {publicKey: voterWeightRecord} = getVoterWeightRecordAddress(voteWeightAddinProgramId, registrar, owner)

    const tokenOwnerRecordAddress = getTokenOwnerRecordAddress(
      governanceProgramId,
      realm,
      communityTokenMint,
      owner,
    ).publicKey;
    
    const instructions: TransactionInstruction[] = []

    const {index: depositEntryIndex, isInit: depositEntryInit} = await getDepositEntryIndex(connection, registrar, voter, votingMint)
    if (!depositEntryInit) throw Error('deposit entry index check error')

    instructions.push(
      voterStakeRegistryWithdraw(
        voteWeightAddinProgramId,
        registrar,
        voter,
        owner,
        tokenOwnerRecordAddress,
        voterWeightRecord,
        voterVault,
        getATAAddress(owner, votingMint, TOKEN_PROGRAM_ID).publicKey,
        ownerPda,
        poolId,
        votingMint,
        votingMintAuthority,
        programId,

        depositEntryIndex,
        ownerInfo.voteLockedBalance
      )
    )

    return {
      address: {},
      innerTransaction: {
        instructions,
        signers: [],
        lookupTableAddress: [],
        instructionTypes: Array(instructions.length).fill(InstructionType.test),
        supportedVersion: [TxVersion.LEGACY, TxVersion.V0]
      }
    }
  }
}

async function getDepositEntryIndex(connection: Connection, registrar: PublicKey, voter: PublicKey, voterMint: PublicKey): Promise<{index: number, isInit: boolean}> {
  const registrarAccountData = await connection.getAccountInfo(registrar)
  if (registrarAccountData === null) throw Error('registrar info check error')
  const registrarData = VoterRegistrar.decode(registrarAccountData.data)

  const votingMintConfigIndex = registrarData.votingMints.findIndex(i => i.mint.equals(voterMint))

  if (votingMintConfigIndex === -1) throw Error('find voter mint error')

  const voterAccountData = await connection.getAccountInfo(voter)
  if (voterAccountData === null) return {index: votingMintConfigIndex, isInit: false} // throw Error('voter info check error')
  
  const voterData = Voter.decode(voterAccountData.data)

  const depositEntryIndex = voterData.deposits.findIndex(i => i.isUsed && i.votingMintConfigIdx === votingMintConfigIndex)
  if (depositEntryIndex === -1) return {index: votingMintConfigIndex, isInit: false}
  else return {index: depositEntryIndex, isInit: true}
}<|MERGE_RESOLUTION|>--- conflicted
+++ resolved
@@ -859,11 +859,7 @@
         rewardInfo.rewardType,
       );
       logger.assertArgument(
-<<<<<<< HEAD
         parseBigNumberish(rewardInfo.rewardPerSecond).gt(ZERO),
-=======
-        Number(rewardInfo.rewardPerSecond) > 0,
->>>>>>> 60556ffb
         "rewardPerSecond error",
         "rewardInfo.rewardPerSecond",
         rewardInfo.rewardPerSecond,
@@ -1170,13 +1166,9 @@
         const pendingRewards = state.rewardInfos.map((rewardInfo, index) => {
           const rewardDebt = ledger.rewardDebts[index];
           const pendingReward = ledger.deposited
-<<<<<<< HEAD
             // eslint-disable-next-line @typescript-eslint/ban-ts-comment
             // @ts-ignore
             .mul(state.version === 6 ? rewardInfo.accRewardPerShare : rewardInfo.perShareReward)
-=======
-            .mul(state.version === 6 ? (rewardInfo as FarmV6Reward).accRewardPerShare : (rewardInfo as FarmStructReward).perShareReward)
->>>>>>> 60556ffb
             .div(multiplier)
             .sub(rewardDebt);
 
@@ -1393,11 +1385,7 @@
         rewardInfo.rewardType,
       );
       logger.assertArgument(
-<<<<<<< HEAD
         parseBigNumberish(rewardInfo.rewardPerSecond).gt(ZERO),
-=======
-        Number(rewardInfo.rewardPerSecond) > 0,
->>>>>>> 60556ffb
         "rewardPerSecond error",
         "rewardInfo.rewardPerSecond",
         rewardInfo.rewardPerSecond,
@@ -2233,14 +2221,9 @@
       const poolInfo = REAL_FARM_STATE_LAYOUT_V3.decode(poolIdToInfo[poolId])
 
       const [_lpInfo, _rewardInfo] = await connection.getMultipleAccountsInfo([poolInfo.lpVault, poolInfo.rewardVault])
-<<<<<<< HEAD
       if (_lpInfo === null || _rewardInfo === null) throw Error('get lp and reward info error')
       const lpInfo = SPL_ACCOUNT_LAYOUT.decode(_lpInfo.data)
       const rewardInfo = SPL_ACCOUNT_LAYOUT.decode(_rewardInfo.data)
-=======
-      const lpInfo = SPL_ACCOUNT_LAYOUT.decode(_lpInfo!.data)
-      const rewardInfo = SPL_ACCOUNT_LAYOUT.decode(_rewardInfo!.data)
->>>>>>> 60556ffb
 
       let lpAccount = mintToAccount[lpInfo.mint.toString()]
       if (lpAccount === undefined) {
@@ -2325,16 +2308,10 @@
       const poolInfo = REAL_FARM_STATE_LAYOUT_V5.decode(poolIdToInfo[poolId])
 
       const [_lpInfo, _rewardInfoA, _rewardInfoB] = await connection.getMultipleAccountsInfo([poolInfo.lpVault, poolInfo.rewardVaultA, poolInfo.rewardVaultB])
-<<<<<<< HEAD
       if (_lpInfo === null || _rewardInfoA === null || _rewardInfoB === null) throw Error('get lp and reward A / B info error')
       const lpInfo = SPL_ACCOUNT_LAYOUT.decode(_lpInfo.data)
       const rewardInfoA = SPL_ACCOUNT_LAYOUT.decode(_rewardInfoA.data)
       const rewardInfoB = SPL_ACCOUNT_LAYOUT.decode(_rewardInfoB.data)
-=======
-      const lpInfo = SPL_ACCOUNT_LAYOUT.decode(_lpInfo!.data)
-      const rewardInfoA = SPL_ACCOUNT_LAYOUT.decode(_rewardInfoA!.data)
-      const rewardInfoB = SPL_ACCOUNT_LAYOUT.decode(_rewardInfoB!.data)
->>>>>>> 60556ffb
 
       let lpAccount = mintToAccount[lpInfo.mint.toString()]
       if (lpAccount === undefined) {
